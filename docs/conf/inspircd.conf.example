########################################################################
#                                                                      #
#               ___                ___ ____   ____    _                #
#              |_ _|_ __  ___ _ __|_ _|  _ \ / ___|__| |               #
#               | || '_ \/ __| '_ \| || |_) | |   / _` |               #
#               | || | | \__ \ |_) | ||  _ <| |__| (_| |               #
#              |___|_| |_|___/ .__/___|_| \_\\____\__,_|               #
#                            |_|                                       #
#      ____             __ _                       _   _               #
#     / ___|___  _ __  / _(_) __ _ _   _ _ __ __ _| |_(_) ___  _ __    #
#    | |   / _ \| '_ \| |_| |/ _` | | | | '__/ _` | __| |/ _ \| '_ \   #
#    | |__| (_) | | | |  _| | (_| | |_| | | | (_| | |_| | (_) | | | |  #
#     \____\___/|_| |_|_| |_|\__, |\__,_|_|  \__,_|\__|_|\___/|_| |_|  #
#                            |___/                                     #
#                                                                      #
##################################||####################################
                                 #||#
##################################||####################################
#                                                                      #
#         This is an example of the config file for InspIRCd.          #
#             Change the options to suit your network.                 #
#                                                                      #
#                                                                      #
#    ____                _   _____ _     _       ____  _ _   _         #
#   |  _ \ ___  __ _  __| | |_   _| |__ (_)___  | __ )(_) |_| |        #
#   | |_) / _ \/ _` |/ _` |   | | | '_ \| / __| |  _ \| | __| |        #
#   |  _ <  __/ (_| | (_| |   | | | | | | \__ \ | |_) | | |_|_|        #
#   |_| \_\___|\__,_|\__,_|   |_| |_| |_|_|___/ |____/|_|\__(_)        #
#                                                                      #
#   Lines prefixed with READ THIS BIT, as shown above, are IMPORTANT   #
#   lines, and you REALLY SHOULD READ THEM. Yes, THIS MEANS YOU. Even  #
#   if you've configured InspIRCd before, these probably indicate      #
#   something new or different to this version and you SHOULD READ IT. #
#                                                                      #
########################################################################

#-#-#-#-#-#-#-#-#-#  CONFIGURATION FORMAT  #-#-#-#-#-#-#-#-#-#-#-#-#-#-
#                                                                     #
# In order to maintain compatibility with older configuration files,  #
# you can change the configuration parser to parse as it did in       #
# previous releases. When using the "compat" format, you need to use  #
# C++ escape sequences (e.g. \n) instead of XML ones (e.g. &nl;) and  #
# can not use <define> to create macros.                              #
#<config format="compat">

#-#-#-#-#-#-#-#-#-#  INCLUDE CONFIGURATION  #-#-#-#-#-#-#-#-#-#-#-#-#-#
#                                                                     #
# This optional tag allows you to include another config file         #
# allowing you to keep your configuration tidy. The configuration     #
# file you include will be treated as part of the configuration file  #
# which includes it, in simple terms the inclusion is transparent.    #
#                                                                     #
# All paths to config files are relative to the directory that the    #
# process runs in.                                                    #
#                                                                     #
# You may also include an executable file, in which case if you do so #
# the output of the executable on the standard output will be added   #
# to your config at the point of the include tag.                     #
#                                                                     #
# Syntax is as follows:                                               #
#<include file="file.conf">                                           #
#<include executable="/path/to/executable parameters">                #
#                                                                     #
# Executable include example:                                         #
#<include executable="/usr/bin/wget -q -O - https://example.com/inspircd.conf">
#                                                                     #


#-#-#-#-#-#-#-#-#-#-#-#  VARIABLE DEFINITIONS  -#-#-#-#-#-#-#-#-#-#-#-#
#                                                                     #
# You can define variables that will be substituted later in the      #
# configuration file. This can be useful to allow settings to be      #
# easily changed, or to parameterize a remote includes.               #
#                                                                     #
# Variables may be redefined and may reference other variables.       #
# Value expansion happens at the time the tag is read.                #
<define name="bindip" value="1.2.2.3">
<define name="localips" value="&bindip;/24">

#-#-#-#-#-#-#-#-#-#-#-#-  SERVER DESCRIPTION  -#-#-#-#-#-#-#-#-#-#-#-#-
#                                                                     #
#   Here is where you enter the information about your server.        #
#                                                                     #

<server
        # name: Hostname of your server. Does not need to resolve, but
        # does need to be correct syntax (something.somethingelse.tld).
        name="penguin.omega.example.org"

        # description: Server description. Spaces are allowed.
        description="Waddle World"

        # id: The SID to use for this server. This should not be uncommented
        # unless there is a SID conflict. This must be three characters long.
        # The first character must be a digit [0-9], the remaining two chars
        # may be letters [A-Z] or digits.
        #id="97K"

        # network: Network name given on connect to clients.
        # Should be the same on all servers on the network.
        network="Omega">


#-#-#-#-#-#-#-#-#-#-#-#-   ADMIN INFORMATION   -#-#-#-#-#-#-#-#-#-#-#-#
#                                                                     #
#   Describes the Server Administrator's real name (optionally),      #
#   nick, and email address.                                          #
#                                                                     #

<admin
       # name: Real Name
       name="Johnny English"

       # nick: Nickname (preferably what you use on the network)
       nick="MI5"

       # email: email address. Does not have to be valid
       # but should be for the users to be able to contact you.
       email="MI5@the.best.secret.agent">


#-#-#-#-#-#-#-#-#-#-#-#-   PORT CONFIGURATION   -#-#-#-#-#-#-#-#-#-#-#-
#                                                                     #
#   Enter the port and address bindings here.                         #
#                                                                     #
#                                                                     #
#    ____                _   _____ _     _       ____  _ _   _        #
#   |  _ \ ___  __ _  __| | |_   _| |__ (_)___  | __ )(_) |_| |       #
#   | |_) / _ \/ _` |/ _` |   | | | '_ \| / __| |  _ \| | __| |       #
#   |  _ <  __/ (_| | (_| |   | | | | | | \__ \ | |_) | | |_|_|       #
#   |_| \_\___|\__,_|\__,_|   |_| |_| |_|_|___/ |____/|_|\__(_)       #
#                                                                     #
#  If you want to link servers to InspIRCd you must load the          #
#  spanningtree module! Please see the modules list for               #
#  information on how to load this module! If you do not load this    #
#  module, server ports will NOT work!                                #

<bind
      # address: IP address to bind to if the box that you are hosting
      # on has more than one IP, else the ircd will try to bind to all
      # IP's on the box if this is not defined.
      address=""

      # port: Port for users or servers to be able to connect to.
      # you can select multiple ports by separating them
      # with a - character like the example below.
      port="6697"

      # type: Type of bind block this is. It can either be clients or
      # servers. Whichever you select will be the only type able to connect
      # to this bind section.
      type="clients"

      # ssl: If you want the port(s) in this bind tag to use SSL, set this to
      # the name of a custom <sslprofile> tag that you have defined or one
      # of "openssl", "gnutls", "mbedtls" if you have not defined any. See the
      # wiki page for the SSL module you are using for more details.
      #
      # You will need to load the ssl_openssl module for OpenSSL, ssl_gnutls
      # for GnuTLS and ssl_mbedtls for mbedTLS.
      ssl="gnutls"

      # defer: When this is non-zero, connections will not be handed over to
      # the daemon from the operating system before data is ready.
      # In Linux, the value indicates the time period we'll wait for a
      # connection to come up with data. Don't set it too low!
      # In BSD the value is ignored; only zero and non-zero is possible.
      # Windows ignores this parameter completely.
      # Note: This does not take effect on rehash.
      # To change it on a running bind, you'll have to comment it out,
      # rehash, comment it in and rehash again.
      defer="0"

      # free: When this is enabled the listener will be created regardless of
      # whether the interface that provides the bind address is available. This
      # is useful for if you are starting InspIRCd on boot when the server may
      # not have brought the network interfaces up yet.
      free="no"
>

<bind address="" port="6660-6669" type="clients">

# Listener accepting HTML5 WebSocket connections.
# Requires the websocket module and SHA-1 hashing support (provided by the sha1
# module).
#<bind address="" port="7002" type="clients" hook="websocket">

# You can define a custom <sslprofile> tag which defines the SSL configuration
# for this listener. See the wiki page for the SSL module you are using for
# more details.
#
# Alternatively, you can use one of the default SSL profiles which are created
# when you have not defined any:
#   "openssl" (requires the ssl_openssl module)
#   "gnutls" (requires the ssl_gnutls module)
#   "mbedtls" (requires the ssl_mbedtls module)
#
# When linking servers, the OpenSSL, GnuTLS, and mbedTLS implementations are
# completely link-compatible and can be used alongside each other on each end
# of the link without any significant issues.

<bind address="" port="7000,7001" type="servers">
<bind address="1.2.3.4" port="7005" type="servers" ssl="openssl">


#-#-#-#-#-#-#-#-#-#-  CONNECTIONS CONFIGURATION  -#-#-#-#-#-#-#-#-#-#-#
#                                                                     #
#   This is where you can configure which connections are allowed     #
#   and denied access onto your server. The password is optional.     #
#   You may have as many of these as you require. To allow/deny all   #
#   connections, use a '*' or 0.0.0.0/0.                              #
#                                                                     #
#  -- It is important to note that connect tags are read from the  -- #
#     TOP DOWN. This means that you should have more specific deny    #
#    and allow tags at the top, progressively more general, followed  #
#        by a <connect allow="*" (should you wish to have one).       #
#                                                                     #
# Connect blocks are searched twice for each user - once when the TCP #
# connection is accepted, and once when the user completes their      #
# registration. Most of the information (hostname, ident response,    #
# password, SSL when using STARTTLS, etc) is only available during    #
# the second search, so if you are trying to make a closed server,    #
# you will probably need a connect block just for user registration.  #
# This can be done by using <connect registered="no">                 #

<connect
         # deny: Will not let people connect if they have specified host/IP.
         deny="192.0.2.*">

# connect:reason is the message that users will see if they match a deny block
<connect deny="3ffe::0/32" reason="The 6bone address space is deprecated">

<connect
         # name: Name to use for this connect block. Mainly used for
         # connect class inheriting.
         name="secret"

         # parent: This setting is to specify if this connect class
         # inherits settings from any other. Put the other class's name
         # in here to use its settings as a template - for example,  if
         # you only want to adjust sendq and a password
         parent="main"

         # allow: The IP address or hostname of clients that can use this
         # class. You can specify either an exact match, a glob match, or
         # a CIDR range here.
         allow="203.0.113.*"

         # hash: the hash function this password is hashed with. Requires the
         # module for the selected function (bcrypt, md5, sha1, sha256, or
         # ripemd160) and the password hashing module (password_hash) to be
         # loaded.
         # You may also use any of the above other than bcrypt prefixed with
         # either "hmac-" or "pbkdf2-hmac-" (requires the pbkdf2 module).
         # Create hashed passwords with: /mkpasswd <hash> <password>
         #hash="bcrypt"

         # password: Password to use for this block/user(s)
         password="secret"

         # maxchans: Maximum number of channels a user in this class
         # be in at one time.
         maxchans="20"

         # timeout: How long the server will wait before disconnecting
         # a user if they do not do anything on connect.
         # (Note, this is a client-side thing, if the client does not
         # send /nick, /user or /pass)
         timeout="10"

         # localmax: Maximum local connections per IP (or CIDR mask, see below).
         localmax="3"

         # globalmax: Maximum global (network-wide) connections per IP (or CIDR mask, see below).
         globalmax="3"

         # maxconnwarn: Enable warnings when localmax or globalmax are reached (defaults to on)
         maxconnwarn="off"

         # resolvehostnames: If disabled, no DNS lookups will be performed on connecting users
         # in this class. This can save a lot of resources on very busy servers.
         resolvehostnames="yes"

         # usednsbl: Defines whether or not users in this class are subject to DNSBL. Default is yes.
         # This setting only has effect when the dnsbl module is loaded.
         #usednsbl="yes"

         # useident: Defines if users in this class MUST respond to a ident query or not.
         useident="no"

         # webirc: Restricts usage of this class to the specified WebIRC gateway.
         # This setting only has effect when the cgiirc module is loaded.
         #webirc="name"

         # limit: How many users are allowed in this class
         limit="5000"

         # modes: Usermodes that are set on users in this block on connect.
         # Enabling this option requires that the conn_umodes module be loaded.
         # This entry is highly recommended to use for/with IP Cloaking/masking.
         # For the example to work, this also requires that the "cloaking"
         # module be loaded as well.
         modes="+x"

         # requireident, requiressl, requireaccount: require that users of this
         # block have a valid ident response, use SSL, or have authenticated.
         # Requires ident, sslinfo, or the services_account module, respectively.
         requiressl="on"
         # NOTE: For requireaccount, you must complete the signon prior to full
         # connection. Currently, this is only possible by using SASL
         # authentication; passforward and PRIVMSG NickServ happen after
         # your final connect block has been found.

         # Alternate MOTD file for this connect class. The contents of this file are
         # specified using <files secretmotd="filename"> or <execfiles ...>
         motd="secretmotd"

         # Allow color codes to be processed in the message of the day file.
         # the following characters are valid color code escapes:
         #   \002 or \b = Bold
         #   \037 or \u = Underline
         #   \003 or \c = Color (with a code postfixed to this char)
         #   \017 or \x = Stop all color sequences
         allowmotdcolors="false"

         # port: What port range this user is allowed to connect on. (optional)
         # The ports MUST be set to listen in the bind blocks above.
         port="6697,9999">

<connect
         # name: Name to use for this connect block. Mainly used for
         # connect class inheriting.
         name="main"

         # allow: The IP address or hostname of clients that can use this
         # class. You can specify either an exact match, a glob match, or
         # a CIDR range here.
         allow="*"

         # maxchans: Maximum number of channels a user in this class
         # be in at one time.
         maxchans="20"

         # timeout: How long the server will wait before disconnecting
         # a user if they do not do anything on connect.
         # (Note, this is a client-side thing, if the client does not
         # send /nick, /user or /pass)
         timeout="10"

         # pingfreq: How often the server tries to ping connecting clients.
         pingfreq="2m"

         # hardsendq: maximum amount of data allowed in a client's send queue
         # before they are dropped. Keep this value higher than the length of
         # your network's /LIST or /WHO output, or you will have lots of
         # disconnects from sendq overruns!
         # Setting this to "1M" is equivalent to "1048576", "8K" is 8192, etc.
         hardsendq="1M"

         # softsendq: amount of data in a client's send queue before the server
         # begins delaying their commands in order to allow the sendq to drain
         softsendq="8192"

         # recvq: amount of data allowed in a client's queue before they are dropped.
         # Entering "8K" is equivalent to "8192", see above.
         recvq="8K"

         # threshold: This specifies the amount of command penalty a user is allowed to have
         # before being quit or fakelagged due to flood. Normal commands have a penalty of 1,
         # ones such as /OPER have penalties up to 10.
         #
         # If you are not using fakelag, this should be at least 20 to avoid excess flood kills
         # from processing some commands.
         threshold="10"

         # commandrate: This specifies the maximum rate that commands can be processed.
         # If commands are sent more rapidly, the user's penalty will increase and they will
         # either be fakelagged or killed when they reach the threshold
         #
         # Units are millicommands per second, so 1000 means one line per second.
         commandrate="1000"

         # fakelag: Use fakelag instead of killing users for excessive flood
         #
         # Fake lag stops command processing for a user when a flood is detected rather than
         # immediately killing them; their commands are held in the recvq and processed later
         # as the user's command penalty drops. Note that if this is enabled, flooders will
         # quit with "RecvQ exceeded" rather than "Excess Flood".
         fakelag="on"

         # localmax: Maximum local connections per IP.
         localmax="3"

         # globalmax: Maximum global (network-wide) connections per IP.
         globalmax="3"

         # resolvehostnames: If disabled, no DNS lookups will be performed on connecting users
         # in this class. This can save a lot of resources on very busy servers.
         resolvehostnames="yes"

         # useident: Defines if users in this class must respond to a ident query or not.
         useident="no"

         # limit: How many users are allowed in this class
         limit="5000"

         # modes: Usermodes that are set on users in this block on connect.
         # Enabling this option requires that the conn_umodes module be loaded.
         # This entry is highly recommended to use for/with IP Cloaking/masking.
         # For the example to work, this also requires that the cloaking
         # module be loaded as well.
         modes="+x">


#-#-#-#-#-#-#-#-#-#-#-#-  CIDR CONFIGURATION   -#-#-#-#-#-#-#-#-#-#-#-
#                                                                     #
# CIDR configuration allows detection of clones and applying of       #
# throttle limits across a CIDR range. (A CIDR range is a group of    #
# IPs, for example, the CIDR range 192.168.1.0-192.168.1.255 may be   #
# represented as 192.168.1.0/24). This means that abuse across an ISP #
# is detected and curtailed much easier. Here is a good chart that    #
# shows how many IPs the different CIDRs correspond to:               #
# https://en.wikipedia.org/wiki/IPv4_subnetting_reference             #
# https://en.wikipedia.org/wiki/IPv6_subnetting_reference             #
#                                                                     #

<cidr
      # ipv4clone: specifies how many bits of an IP address should be
      # looked at for clones. The default only looks for clones on a
      # single IP address of a user. You do not want to set this
      # extremely low. (Values are 0-32).
      ipv4clone="32"

      # ipv6clone: specifies how many bits of an IP address should be
      # looked at for clones. The default only looks for clones on a
      # single IP address of a user. You do not want to set this
      # extremely low. (Values are 0-128).
      ipv6clone="128">

# This file has all the information about oper classes, types and o:lines.
# You *MUST* edit it.
<include file="examples/opers.conf.example">

# This file has all the information about server links and ulined servers.
# You *MUST* edit it if you intend to link servers.
<include file="examples/links.conf.example">

#-#-#-#-#-#-#-#-#-#-  MISCELLANEOUS CONFIGURATION  -#-#-#-#-#-#-#-#-#-#
#                                                                     #

# Files block - contains files whose contents are used by the ircd
#
#   motd - displayed on connect and when a user executes /MOTD
# Modules can also define their own files
<files motd="examples/motd.txt.example">

# Example of an executable file include. Note this will be read on rehash,
# not when the command is run.
<<<<<<< HEAD
#<execfiles motd="wget -O - http://www.example.com/motd.txt">
=======
#<execfiles rules="wget -O - https://www.example.com/rules.txt">

#-#-#-#-#-#-#-#-#-#-#-# MAXIMUM CHANNELS -#-#-#-#-#-#-#-#-#-#-#-#-#-#-#
#                                                                     #

<channels
          # users: Maximum number of channels a user can be in at once.
          users="20"

          # opers: Maximum number of channels an oper can be in at once.
          opers="60">
>>>>>>> dd3b11b3

#-#-#-#-#-#-#-#-#-#-#-#-#-#-# DNS SERVER -#-#-#-#-#-#-#-#-#-#-#-#-#-#-#
# If these values are not defined, InspIRCd uses the default DNS resolver
# of your system.

<dns
     # server: DNS server to use to attempt to resolve IP's to hostnames.
     # in most cases, you won't need to change this, as inspircd will
     # automatically detect the nameserver depending on /etc/resolv.conf
     # (or, on Windows, your set nameservers in the registry.)
     # Note that this must be an IP address and not a hostname, because
     # there is no resolver to resolve the name until this is defined!
     #
     # server="127.0.0.1"

     # timeout: time to wait to try to resolve DNS/hostname.
     timeout="5">

# An example of using an IPv6 nameserver
#<dns server="::1" timeout="5">

#-#-#-#-#-#-#-#-#-#-#-#-#-#-#  PID FILE  -#-#-#-#-#-#-#-#-#-#-#-#-#-#-#
#                                                                     #
# Define the path to the PID file here. The PID file can be used to   #
# rehash the ircd from the shell or to terminate the ircd from the    #
# shell using shell scripts, perl scripts, etc... and to monitor the  #
# ircd's state via cron jobs. If this is a relative path, it will be  #
# relative to the configuration directory, and if it is not defined,  #
# the default of 'inspircd.pid' is used.                              #
#                                                                     #

#<pid file="/path/to/inspircd.pid">

#-#-#-#-#-#-#-#-#-#-#-#-#- BANLIST LIMITS #-#-#-#-#-#-#-#-#-#-#-#-#-#-#
#                                                                     #
# Use these tags to customise the ban limits on a per channel basis.  #
# The tags are read from top to bottom, and any tag found which       #
# matches the channels name applies the banlimit to that channel.     #
# It is advisable to put an entry with the channel as '*' at the      #
# bottom of the list. If none are specified or no maxbans tag is      #
# matched, the banlist size defaults to 100 entries.                  #
#                                                                     #

<banlist chan="#largechan" limit="200">
<banlist chan="*" limit="100">

#-#-#-#-#-#-#-#-#-#-#-  DISABLED FEATURES  -#-#-#-#-#-#-#-#-#-#-#-#-#-#
#                                                                     #
# This tag is optional, and specifies one or more features which are  #
# not available to non-operators.                                     #
#                                                                     #
# For example you may wish to disable NICK and prevent non-opers from #
# changing their nicknames.                                           #
# Note that any disabled commands take effect only after the user has #
# 'registered' (e.g. after the initial USER/NICK/PASS on connection)  #
# so for example disabling NICK will not cripple your network.        #
#                                                                     #
# You can also define if you want to disable any channelmodes         #
# or usermodes from your users.                                       #
#                                                                     #
# `fakenonexistant' will make the ircd pretend that nonexistant       #
# commands simply don't exist to non-opers ("no such command").       #
#                                                                     #
#<disabled commands="TOPIC MODE" usermodes="" chanmodes="" fakenonexistant="yes">


#-#-#-#-#-#-#-#-#-#-#-#-#-#-#-  RTFM LINE  -#-#-#-#-#-#-#-#-#-#-#-#-#-#
#                                                                     #
#   Just remove this... Its here to make you read ALL of the config   #
#   file options ;)                                                   #

<die value="You should probably edit your config *PROPERLY* and try again.">



#-#-#-#-#-#-#-#-#-#-#-#-#-  SERVER OPTIONS   -#-#-#-#-#-#-#-#-#-#-#-#-#
#                                                                     #
#   Settings to define which features are usable on your server.      #
#                                                                     #

<options
         # prefixquit: What (if anything) users' quit messages
         # should be prefixed with.
         prefixquit="Quit: "

         # suffixquit: What (if anything) users' quit messages
         # should be suffixed with.
         suffixquit=""

         # prefixpart: What (if anything) users' part messages
         # should be prefixed with.
         prefixpart="&quot;"
         # NOTE: Use "\"" instead of "&quot;" if not using <config format="xml">

         # suffixpart: What (if anything) users' part message
         # should be suffixed with.
         suffixpart="&quot;"

         # fixedquit: Set all users' quit messages to this value.
         #fixedquit=""

         # fixedpart: Set all users' part messages in all channels
         # to this value.
         #fixedpart=""

         # syntaxhints: If enabled, if a user fails to send the correct parameters
         # for a command, the ircd will give back some help text of what
         # the correct parameters are.
         syntaxhints="no"

         # casemapping: This sets the case mapping method to be used by the
         # server. This MUST be the same on all servers. Possible values are:
         # "ascii" (recommended)
         # "rfc1459" (default, required for linking to 2.0 servers)
         # NOTE: if you are using the nationalchars module this setting will be
         # ignored. You should use <nationalchars:casemapping> instead.
         casemapping="ascii"

         # cyclehostsfromuser: If enabled, the source of the mode change for
         # cyclehosts will be the user who cycled. This can look nicer, but
         # triggers anti-takeover mechanisms of some obsolete bots.
         cyclehostsfromuser="no"

         # announcets: If set to yes, when the timestamp on a channel changes, all users
         # in the channel will be sent a NOTICE about it.
         announcets="yes"

         # allowmismatch: Setting this option to yes will allow servers to link even
         # if they don't have the same "optionally common" modules loaded. Setting this to
         # yes may introduce some desyncs and unwanted behaviour.
         allowmismatch="no"

         # defaultbind: Sets the default for <bind> tags without an address. Choices are
         # ipv4 or ipv6; if not specified, IPv6 will be used if your system has support,
         # falling back to IPv4 otherwise.
         defaultbind="auto"

         # hostintopic: If enabled, channels will show the host of the topic setter
         # in the topic. If set to no, it will only show the nick of the topic setter.
         hostintopic="yes"

         # pingwarning: If a server does not respond to a ping within this period,
         # it will send a notice to opers with snomask +l informing that the server
         # is about to ping timeout.
         pingwarning="15"

         # serverpingfreq: How often pings are sent between servers.
         serverpingfreq="1m"

         # splitwhois: Whether to split private/secret channels from normal channels
         # in WHOIS responses. Possible values for this are:
         # 'no' - list all channels together in the WHOIS response regardless of type.
         # 'split' - split private/secret channels to a separate WHOIS response numeric.
         # 'splitmsg' - the same as split but also send a message explaining the split.
         splitwhois="no"

         # defaultmodes: What modes are set on a empty channel when a user
         # joins it and it is unregistered.
         defaultmodes="not"

         # xlinemessage: This is the text that is sent to a user when they are
         # banned from the server.
         xlinemessage="You're banned! Email irc@example.com with the ERROR line below for help."

         # allowzerolimit: If enabled then allow a limit of 0 to be set on channels.
         # This is non-standard behaviour and should only be enabled if you need to
         # link with servers running 2.0. Defaults to yes.
         allowzerolimit="no"

         # exemptchanops: Allows users with with a status mode to be exempt
         # from various channel restrictions. Possible restrictions are:
         #  - auditorium-see  Permission required to see the full user list of
         #                    a +u channel (requires the auditorium module).
         #  - auditorium-vis  Permission required to be visible in a +u channel
         #                    (requires the auditorium module).
         #  - blockcaps       Channel mode +B - blocks messages with too many capital
         #                    letters (requires the blockcaps module).
         #  - blockcolor      Channel mode +c - blocks messages with formatting codes
         #                    (requires the blockcolor module).
         #  - censor          Channel mode +G - censors messages based on the network
         #                    configuration (requires the censor module).
         #  - filter          Channel mode +g - blocks messages containing the given
         #                    glob mask (requires the chanfilter module).
         #  - flood           Channel mode +f - kicks (and bans) on text flood of a
         #                    specified rate (requires the messageflood module).
         #  - nickflood       Channel mode +F - blocks nick changes after a specified
         #                    rate (requires the nickflood module).
         #  - noctcp          Channel mode +C - blocks any CTCPs to the channel
         #                    (requires the noctcp module).
         #  - nonick          Channel mode +N - prevents users on the channel from
         #                    changing nicks (requires the nonicks module).
         #  - nonotice        Channel mode +T - blocks /NOTICEs to the channel
         #                    (requires the nonotice module).
         #  - regmoderated    Channel mode +M - blocks unregistered users from
         #                    speaking (requires the services account module).
         #  - stripcolor      Channel mode +S - strips formatting codes from
         #                    messages (requires the stripcolor module).
         #  - topiclock       Channel mode +t - limits changing the topic to (half)ops
         # You can also configure this on a per-channel basis with a channel mode.
         # See m_exemptchanops in modules.conf.example for more details.
         exemptchanops="censor:o filter:o nickflood:o nonick:v regmoderated:o"

         # invitebypassmodes: This allows /invite to bypass other channel modes.
         # (Such as +k, +j, +l, etc.)
         invitebypassmodes="yes"

         # nosnoticestack: This prevents snotices from 'stacking' and giving you
         # the message saying '(last message repeated X times)'. Defaults to no.
         nosnoticestack="no">


#-#-#-#-#-#-#-#-#-#-#-# PERFORMANCE CONFIGURATION #-#-#-#-#-#-#-#-#-#-#
#                                                                     #

<performance
             # netbuffersize: Size of the buffer used to receive data from clients.
             # The ircd may only read this amount of text in 1 go at any time.
             netbuffersize="10240"

             # somaxconn: The maximum number of connections that may be waiting
             # in the accept queue. This is *NOT* the total maximum number of
             # connections per server. Some systems may only allow this to be up
             # to 5, while others (such as Linux and *BSD) default to 128.
             # Setting this above the limit imposed by your OS can have undesired
             # effects.
             somaxconn="128"

             # softlimit: This optional feature allows a defined softlimit for
             # connections. If defined, it sets a soft max connections value.
             softlimit="12800"

             # clonesonconnect: If this is set to false, we won't check for clones
             # on initial connection, but only after the DNS check is done.
             # This can be useful where your main class is more restrictive
             # than some other class a user can be assigned after DNS lookup is complete.
             # Turning this option off will make the server spend more time on users we may
             # potentially not want. Normally this should be neglible, though.
             # Default value is true
             clonesonconnect="true"

             # quietbursts: When syncing or splitting from a network, a server
             # can generate a lot of connect and quit messages to opers with
             # +C and +Q snomasks. Setting this to yes squelches those messages,
             # which makes it easier for opers, but degrades the functionality of
             # bots like BOPM during netsplits.
             quietbursts="yes">

#-#-#-#-#-#-#-#-#-#-#-# SECURITY CONFIGURATION  #-#-#-#-#-#-#-#-#-#-#-#
#                                                                     #

<security
          # allowcoreunload: If this value is set to yes, Opers will be able to
          # unload core modules (e.g. core_privmsg).
          allowcoreunload="no"

          # announceinvites: This option controls which members of the channel
          # receive an announcement when someone is INVITEd. Available values:
          # 'none' - don't send invite announcements
          # 'all' - send invite announcements to all members
          # 'ops' - send invite announcements to ops and higher ranked users
          # 'dynamic' - send invite announcements to halfops (if available) and
          #             higher ranked users. This is the recommended setting.
          announceinvites="dynamic"

          # hideulines: If this value is set to yes, U-lined servers will
          # be hidden from non-opers in /links and /map.
          hideulines="no"

          # flatlinks: If this value is set to yes, /map and /links will
          # be flattened when shown to non-opers.
          flatlinks="no"

          # hideserver: When defined, the given text will be used in place
          # of the server name in public messages. As with <server:name> this
          # does not need to resolve but does need to be a valid hostname.
          #
          # NOTE: enabling this will cause users' idle times to only be shown
          # when a remote whois (/WHOIS <nick> <nick>) is used.
          #hideserver="*.example.com"

          # hidebans: If this value is set to yes, when a user is banned ([gkz]lined)
          # only opers will see the ban message when the user is removed
          # from the server.
          hidebans="no"

          # hidekills: If defined, replaces who set a /kill with a custom string.
          hidekills=""

          # hideulinekills: Hide kills from clients of ulined servers from server notices.
          hideulinekills="yes"

          # hidesplits: If enabled, non-opers will not be able to see which
          # servers split in a netsplit, they will only be able to see that one
          # occurred (If their client has netsplit detection).
          hidesplits="no"

          # maxtargets: Maximum number of targets per command.
          # (Commands like /notice, /privmsg, /kick, etc)
          maxtargets="20"

          # customversion: A custom message to be displayed in the comments field
          # of the VERSION command response. This does not hide the InspIRCd version.
          customversion=""

<<<<<<< HEAD
=======
          # operspywhois: show opers (users/auspex) the +s and +p channels a user is in. Values:
          #  splitmsg  Split secret/private from public channels with an explanatory message
          #  yes       Show secret/private channels
          #  no        Do not show secret/private channels
          operspywhois="no"

>>>>>>> dd3b11b3
          # runasuser: If this is set, InspIRCd will attempt to switch
          # to run as this user, which allows binding of ports under 1024.
          # You should NOT set this unless you are starting as root.
          # NOT SUPPORTED/NEEDED UNDER WINDOWS.
          #runasuser=""

          # runasgroup: If this is set, InspIRCd will attempt to switch
          # to run as this group, which allows binding of ports under 1024.
          # You should NOT set this unless you are starting as root.
          # NOT SUPPORTED/NEEDED UNDER WINDOWS.
          #runasgroup=""

          # restrictbannedusers: If this is set to yes, InspIRCd will not allow users
          # banned on a channel to change nickname or message channels they are
          # banned on.
          restrictbannedusers="yes"

          # genericoper: Setting this value to yes makes all opers on this server
          # appear as 'is an IRC operator' in their WHOIS, regardless of their
          # oper type, however oper types are still used internally. This only
          # affects the display in WHOIS.
          genericoper="no"

          # userstats: /stats commands that users can run (opers can run all).
          userstats="Pu">

#-#-#-#-#-#-#-#-#-#-#-#-# LIMITS CONFIGURATION  #-#-#-#-#-#-#-#-#-#-#-#
#                                                                     #
# This configuration tag defines the maximum sizes of various types   #
# on IRC, such as the maximum length of a channel name, and the       #
# maximum length of a channel. Note that with the exception of the    #
# identmax value all values given here are the exact values you would #
# expect to see on IRC. This contrasts with the older InspIRCd        #
# releases where these values would be one character shorter than     #
# defined to account for a null terminator on the end of the text.    #
#                                                                     #
# These values should match network-wide otherwise issues will occur. #
#                                                                     #
# The highest safe value you can set any of these options to is 500,  #
# but it is recommended that you keep them somewhat                   #
# near their defaults (or lower).                                     #

<limits
        # maxnick: Maximum length of a nickname.
        maxnick="30"

        # maxchan: Maximum length of a channel name.
        maxchan="64"

        # maxmodes: Maximum number of mode changes per line.
        maxmodes="20"

        # maxident: Maximum length of a ident/username.
        maxident="10"

        # maxhost: Maximum length of a hostname.
        maxhost="64"

        # maxquit: Maximum length of a quit message.
        maxquit="255"

        # maxtopic: Maximum length of a channel topic.
        maxtopic="307"

        # maxkick: Maximum length of a kick message.
        maxkick="255"

        # maxgecos: Maximum length of a real name (gecos).
        maxgecos="128"

        # maxaway: Maximum length of an away message.
        maxaway="200">

#-#-#-#-#-#-#-#-#-#-#-#-# PATHS CONFIGURATION #-#-#-#-#-#-#-#-#-#-#-#-#
#                                                                     #
# This configuration tag defines the location that InspIRCd stores    #
# various types of files such as configuration files, log files and   #
# modules. You will probably not need to change these from the values #
# set when InspIRCd was built unless you are using a binary package   #
# where you do not have the ability to set build time configuration.  #
#<path configdir="conf" datadir="data" logdir="logs" moduledir="modules">

#-#-#-#-#-#-#-#-#-#-#-#-#-#-#-#-#-#-#-#-#-#-#-#-#-#-#-#-#-#-#-#-#-#-#-#
# Logging
# -------
#
# Logging is covered with the <log> tag, which you may use to change
# the behaviour of the logging of the IRCd.
#
# An example log tag would be:
#  <log method="file" type="OPER" level="default" target="opers.log">
# which would log all information on /oper (failed and successful) to
# a file called opers.log.
#
# There are many different types which may be used, and modules may
# generate their own. A list of useful types:
#  - USERS - information relating to user connection and disconnection
#  - OPER - succesful and failed oper attempts
#  - KILL - kill related messages
#  - snomask - server notices (*all* snomasks will be logged)
#  - FILTER - messages related to filter matches (filter module)
#  - CONFIG - configuration related messages
#  - COMMAND - die and restart messages, and messages related to unknown user types
#  - SOCKET - socket engine informational/error messages
#  - MODULE - module related messages
#  - STARTUP - messages related to starting up the server
#
# You may also log *everything* by using a type of *, and subtract things out
# of that by using -TYPE - for example "* -USERINPUT -USEROUTPUT".
#
# Useful levels are:
#  - default (general messages, including errors)
#  - sparse (misc error messages)
#  - debug (debug messages)
#
# Some types only produce output in the debug level, those are:
#  - BANCACHE - ban cache debug messages
#  - CHANNELS - information relating to joining/creating channels
#  - CULLLIST - debug messages related to issues with removing users
#  - RESOLVER - DNS related debug messages
#  - CONNECTCLASS - Connection class debug messages
#  - USERINPUT
#  - USEROUTPUT
#
# If your server is producing a high levels of log messages you can also set the
# flush="[positive number]" attribute to specify how many log messages should be
# buffered before flushing to disk. You should probably not specify this unless
# you are having problems.
#
# The following log tag is highly default and uncustomised. It is recommended you
# sort out your own log tags. This is just here so you get some output.

<log method="file" type="* -USERINPUT -USEROUTPUT" level="default" target="ircd.log">

#-#-#-#-#-#-#-#-#-#-#-#-#-  WHOWAS OPTIONS   -#-#-#-#-#-#-#-#-#-#-#-#-#
#                                                                     #
# This tag lets you define the behaviour of the /whowas command of    #
# your server.                                                        #
#                                                                     #

<whowas
        # groupsize: Maximum entries per nick shown when performing
        # a /whowas nick.
        groupsize="10"

        # maxgroups: Maximum number of nickgroups that can be added to
        # the list so that /whowas does not use a lot of resources on
        # large networks.
        maxgroups="100000"

        # maxkeep: Maximum time a nick is kept in the whowas list
        # before being pruned. Time may be specified in seconds,
        # or in the following format: 1y2w3d4h5m6s. Minimum is
        # 1 hour.
        maxkeep="3d">

#-#-#-#-#-#-#-#-#-#-#-#-#-#-  BAN OPTIONS  -#-#-#-#-#-#-#-#-#-#-#-#-#-#
#                                                                     #
# The ban tags define nick masks, host masks and ip ranges which are  #
# banned from your server. All details in these tags are local to     #
# Your server.                                                        #
#                                                                     #

<badip
       # ipmask: IP range to ban. Wildcards and CIDR can be used.
       ipmask="192.0.2.69"

       # reason: Reason to display when user is disconnected.
       reason="No porn here thanks.">

<badnick
         # nick: Nick to disallow. Wildcards are supported.
         nick="ChanServ"

         # reason: Reason to display on /nick.
         reason="Reserved for a network service">

<badhost
         # host: ident@hostname to ban.
         # Wildcards and CIDR (if you specify an IP) can be used.
         host="*@banneduser.example.net"

         # reason: Reason to display when user is disconnected
         reason="Evading Bans">

<badhost host="root@*" reason="Don't IRC as root!">
<badhost host="*@198.51.100.0/24" reason="This subnet is bad.">

# exception: Hosts that are exempt from [kgz]lines.
<exception
           # host: ident@hostname to exempt.
           # Wildcards and CIDR (if you specify an IP) can be used.
           host="*@ircop.example.com"

           # reason: Reason for exception. Only shown in /stats e
           reason="Oper's hostname">

#-#-#-#-#-#-#-#-#-#-#- INSANE BAN OPTIONS  -#-#-#-#-#-#-#-#-#-#-#-#-#-#
#                                                                     #
# This optional tag allows you to specify how wide a gline, eline,    #
# kline, zline or qline can be before it is forbidden from being      #
# set. By setting hostmasks="yes", you can allow all G, K, E lines,   #
# no matter how many users the ban would cover. This is not           #
# recommended! By setting ipmasks="yes", you can allow all Z lines,   #
# no matter how many users these cover too. Needless to say we        #
# don't recommend you do this, or, set nickmasks="yes", which will    #
# allow any qline.                                                    #
#                                                                     #

<insane
        # hostmasks: Allow bans with insane hostmasks. (over-reaching bans)
        hostmasks="no"

        # ipmasks: Allow bans with insane ipmasks. (over-reaching bans)
        ipmasks="no"

        # nickmasks: Allow bans with insane nickmasks. (over-reaching bans)
        nickmasks="no"

        # trigger: What percentage of users on the network to trigger
        # specifying an insane ban as. The default is 95.5%, which means
        # if you have a 1000 user network, a ban will not be allowed if it
        # will be banning 955 or more users.
        trigger="95.5">


#-#-#-#-#-#-#-#-#-#-#-#-#-#-#-#-#- YAWN  -#-#-#-#-#-#-#-#-#-#-#-#-#-#-#
#                                                                     #
#   You should already know what to do here :)                        #

<die value="User error. You didn't edit your config properly. Go back and try again.">

#-#-#-#-#-#-#-#-#-#-#-#-#-#-#-#-# MODULES #-#-#-#-#-#-#-#-#-#-#-#-#-#-#
#    ____                _   _____ _     _       ____  _ _   _        #
#   |  _ \ ___  __ _  __| | |_   _| |__ (_)___  | __ )(_) |_| |       #
#   | |_) / _ \/ _` |/ _` |   | | | '_ \| / __| |  _ \| | __| |       #
#   |  _ <  __/ (_| | (_| |   | | | | | | \__ \ | |_) | | |_|_|       #
#   |_| \_\___|\__,_|\__,_|   |_| |_| |_|_|___/ |____/|_|\__(_)       #
#                                                                     #
# Well done, you've reached the end of the basic configuration, your  #
# ircd should now start if you want to try it out! (./inspircd start) #
#                                                                     #
# We now suggest you read and edit modules.conf, as modules are what  #
# provide almost all the features of InspIRCd. :)                     #
#                                                                     #
# The default does nothing -- we include it for simplicity for you.   #
<include file="examples/modules.conf.example">

#-#-#-#-#-#-#-#-#-#-#-# SERVICES CONFIGURATION  #-#-#-#-#-#-#-#-#-#-#-#
#                                                                     #
# If you use services you will probably want to include one of the    #
# following files which set up aliases, nick reservations and filter  #
# exemptions for services pseudoclients:                              #
#
# Anope users should uncomment this:
#<include file="examples/services/anope.conf.example">
#
# Atheme users should uncomment this:
#<include file="examples/services/atheme.conf.example">
#
# Users of other services should uncomment this:
#<include file="examples/services/generic.conf.example">

#########################################################################
#                                                                       #
#                     - InspIRCd Development Team -                     #
#                        https://www.inspircd.org                       #
#                                                                       #
#########################################################################<|MERGE_RESOLUTION|>--- conflicted
+++ resolved
@@ -456,21 +456,7 @@
 
 # Example of an executable file include. Note this will be read on rehash,
 # not when the command is run.
-<<<<<<< HEAD
-#<execfiles motd="wget -O - http://www.example.com/motd.txt">
-=======
-#<execfiles rules="wget -O - https://www.example.com/rules.txt">
-
-#-#-#-#-#-#-#-#-#-#-#-# MAXIMUM CHANNELS -#-#-#-#-#-#-#-#-#-#-#-#-#-#-#
-#                                                                     #
-
-<channels
-          # users: Maximum number of channels a user can be in at once.
-          users="20"
-
-          # opers: Maximum number of channels an oper can be in at once.
-          opers="60">
->>>>>>> dd3b11b3
+#<execfiles motd="wget -O - https://www.example.com/motd.txt">
 
 #-#-#-#-#-#-#-#-#-#-#-#-#-#-# DNS SERVER -#-#-#-#-#-#-#-#-#-#-#-#-#-#-#
 # If these values are not defined, InspIRCd uses the default DNS resolver
@@ -775,15 +761,6 @@
           # of the VERSION command response. This does not hide the InspIRCd version.
           customversion=""
 
-<<<<<<< HEAD
-=======
-          # operspywhois: show opers (users/auspex) the +s and +p channels a user is in. Values:
-          #  splitmsg  Split secret/private from public channels with an explanatory message
-          #  yes       Show secret/private channels
-          #  no        Do not show secret/private channels
-          operspywhois="no"
-
->>>>>>> dd3b11b3
           # runasuser: If this is set, InspIRCd will attempt to switch
           # to run as this user, which allows binding of ports under 1024.
           # You should NOT set this unless you are starting as root.
