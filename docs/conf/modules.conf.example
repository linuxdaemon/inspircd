#-#-#-#-#-#-#-#-#-#-#-#-#-  MODULE OPTIONS   -#-#-#-#-#-#-#-#-#-#-#-#-#
#                                                                     #
#  These tags define which modules will be loaded on startup by your  #
#  server. Add modules without any paths. When you make your ircd     #
#  using the 'make' command, all compiled modules will be moved into  #
#  the folder you specified when you ran ./configure. The module tag  #
#  automatically looks for modules in this location.                  #
#  If you attempt to load a module outside of this location, either   #
#  in the config, or via /LOADMODULE, you will receive an error.      #
#                                                                     #
#  By default, ALL modules are commented out. You must uncomment them #
#  or add lines to your config to load modules. Please refer to       #
#  https://wiki.inspircd.org/2.0/Modules for a list of modules and    #
#  each modules link for any additional conf tags they require.       #
#                                                                     #
#    ____                _   _____ _     _       ____  _ _   _        #
#   |  _ \ ___  __ _  __| | |_   _| |__ (_)___  | __ )(_) |_| |       #
#   | |_) / _ \/ _` |/ _` |   | | | '_ \| / __| |  _ \| | __| |       #
#   |  _ <  __/ (_| | (_| |   | | | | | | \__ \ | |_) | | |_|_|       #
#   |_| \_\___|\__,_|\__,_|   |_| |_| |_|_|___/ |____/|_|\__(_)       #
#                                                                     #
# To link servers to InspIRCd, you MUST load the spanningtree module. #
# If you don't do this, server links will NOT work at all.            #
# This is by design, to allow for the implementation of other linking #
# protocols in modules in the future. This module is at the bottom of #
# this file.                                                          #
#                                                                     #

#-#-#-#-#-#-#-#-#-#-#-#-#-#-#-#-#-#-#-#-#-#-#-#-#-#-#-#-#-#-#-#-#-#-#-#
# MD5 module: Allows other modules to generate MD5 hashes, usually for
# cryptographic uses and security.
#
# IMPORTANT:
# Other modules such as cloaking and password_hash may rely on
# this module being loaded to function.
#
#<module name="md5">
#
#-#-#-#-#-#-#-#-#-#-#-#-#-#-#-#-#-#-#-#-#-#-#-#-#-#-#-#-#-#-#-#-#-#-#-#
# SHA256 module: Allows other modules to generate SHA256 hashes,
# usually for cryptographic uses and security.
#
# IMPORTANT:
# Other modules such as password_hash may rely on this module being
# loaded to function. Certain modules such as spanningtree will
# function without this module but when it is loaded their features will
# be enhanced (for example the addition of HMAC authentication).
#
#<module name="sha256">
#-#-#-#-#-#-#-#-#-#-#-#-#-#-#-#-#-#-#-#-#-#-#-#-#-#-#-#-#-#-#-#-#-#-#-#
# RIPEMD160 module: Allows other modules to generate RIPEMD160 hashes,
# usually for cryptographic uses and security.
#
# IMPORTANT:
# Other modules may rely on this module being loaded to function.
#<module name="ripemd160">

#-#-#-#-#-#-#-#-#-#-#-#-#-#-#-#-#-#-#-#-#-#-#-#-#-#-#-#-#-#-#-#-#-#-#-#
# Abbreviation module: Provides the ability to abbreviate commands a-la
# BBC BASIC keywords.
#<module name="abbreviation">

#-#-#-#-#-#-#-#-#-#-#-#-#-#-#-#-#-#-#-#-#-#-#-#-#-#-#-#-#-#-#-#-#-#-#-#
# Alias module: Allows you to define server-side command aliases.
#<module name="alias">
#
# Set the 'prefix' for in-channel aliases (fantasy commands) to the
# specified character. If not set, the default is "!".
# If 'allowbots' is disabled, +B clients will not be able to use
# fantasy commands. If not set, the default is no.
#<fantasy prefix="!" allowbots="no">
#
#-#-#-#-#-#-#-#-#-#-#-  ALIAS DEFINITIONS  -#-#-#-#-#-#-#-#-#-#-#-#-#-#
#                                                                     #
# If you have the alias module loaded, you may also define aliases as #
# shown below. They are commonly used to provide shortcut commands to #
# services, however they are not limited to just this use.            #
# An alias tag requires the following values to be defined in it:     #
#                                                                     #
# text        -      The text to detect as the actual command line.   #
#                    Can't contain spaces, but case insensitive.      #
#                    You may have multiple aliases with the same      #
#                    command name (text="" value), however the first  #
#                    found will be executed if its format value is    #
#                    matched, or it has no format value. Aliases are  #
#                    read from the top of the file to the bottom.     #
#                                                                     #
# usercommand -      If this is true, the alias can be run simply as  #
#                    /aliasname. Defaults to true.                    #
#                                                                     #
# channelcommand -   If this is true, the alias can be used as an     #
#                    in-channel alias or 'fantasy command', prefixed  #
#                    by the fantasy prefix character, !aliasname by   #
#                    default. Defaults to false.                      #
#                                                                     #
# format      -      If this is defined, the parameters of the alias  #
#                    must match this glob pattern. For example if you #
#                    want the first parameter to start with a # for   #
#                    the alias to be executed, set format="#*" in the #
#                    alias definition. Note that the :'s which are    #
#                    part of IRC formatted lines will be preserved    #
#                    for matching of this text. This value is         #
#                    optional.                                        #
#                                                                     #
# replace     -      The text to replace 'text' with. Usually this    #
#                    will be "PRIVMSG ServiceName :$2-" or similar.   #
#                    You may use the variables $1 through $9 in the   #
#                    replace string, which refer to the first through #
#                    ninth word in the original string typed by the   #
#                    user. You may also use $1- through $9- which     #
#                    refer to the first word onwards, through to the  #
#                    ninth word onwards, e.g. if the user types the   #
#                    command "foo bar baz qux quz" then $3- will hold #
#                    "baz qux quz" and $2 will contain "bar". You may #
#                    also use the special variables: $nick, $ident,   #
#                    $host and $vhost, and you may separate multiple  #
#                    commands with a newline (which can be written in #
#                    the file literally, or encoded as &nl; or \n     #
#                    depending on the config format setting).         #
#                                                                     #
# requires    -      If you provide a value for 'requires' this means #
#                    the given nickname MUST be online for the alias  #
#                    to successfully trigger. If they are not, then   #
#                    the user receives a 'no such nick' 401 numeric.  #
#                                                                     #
# uline       -      Setting this to true will ensure that the user   #
#                    given in 'requires' is also on a u-lined server, #
#                    as well as actually being on the network. If the #
#                    user is online, but not on a u-lined server,     #
#                    then an oper alert is sent out as this is        #
#                    possibly a sign of a user trying to impersonate  #
#                    a service.                                       #
#                                                                     #
# operonly    -      If true, this will make the alias oper only.     #
#                    If a non-oper attempts to use the alias, it will #
#                    appear to not exist.                             #
#                                                                     #
#
# An example of using the format value to create an alias with two
# different behaviours depending on the format of the parameters.
#
#<alias text="ID" format="#*" replace="PRIVMSG ChanServ :IDENTIFY $2 $3"
#  requires="ChanServ" uline="yes">
#
#<alias text="ID" replace="PRIVMSG NickServ :IDENTIFY $2"
#  requires="NickServ" uline="yes">
#
# This alias fixes a glitch in xchat 2.6.x and above and the way it
# assumes IDENTIFY must be prefixed by a colon (:) character. It should
# be placed ABOVE the default NICKSERV alias.
#
#<alias text="NICKSERV" format=":IDENTIFY *" replace="PRIVMSG NickServ :IDENTIFY $3-"
#  requires="NickServ" uline="yes">
#
# You may also add aliases to trigger based on something said in a
# channel, aka 'fantasy' commands, configured in the same manner as any
# other alias, with usercommand="no" and channelcommand="yes" The
# command must be preceded by the fantasy prefix when used.
#
#<alias text="CS" usercommand="no" channelcommand="yes"
#  replace="PRIVMSG ChanServ :$1 $chan $2-" requires="ChanServ" uline="yes">
#
# This would be used as "!cs <command> <options>", with the channel
# being automatically inserted after the command in the message to
# ChanServ, assuming the fantasy prefix is "!".

#-#-#-#-#-#-#-#-#-#-#-#-#-#-#-#-#-#-#-#-#-#-#-#-#-#-#-#-#-#-#-#-#-#-#-#
# Allowinvite module: Gives channel mode +A to allow all users to use
# /INVITE, and extban A to deny invite from specific masks.
#<module name="allowinvite">

#-#-#-#-#-#-#-#-#-#-#-#-#-#-#-#-#-#-#-#-#-#-#-#-#-#-#-#-#-#-#-#-#-#-#-#
# Alltime module: Shows time on all connected servers at once.
# This module is oper-only and provides /ALLTIME.
# To use, ALLTIME must be in one of your oper class blocks.
#<module name="alltime">

#-#-#-#-#-#-#-#-#-#-#-#-#-#-#-#-#-#-#-#-#-#-#-#-#-#-#-#-#-#-#-#-#-#-#-#
# Auditorium module: Adds channel mode +u which makes everyone else
# except you in the channel invisible, used for large meetings etc.
#<module name="auditorium">
#
# Auditorium settings:
#
#<auditorium opvisible="no" opcansee="no" opercansee="yes">
#
# opvisible (auditorium-vis in exemptchanops):
#   Show channel ops to all users
# opcansee (auditorium-see in exemptchanops):
#   Allow ops to see all joins/parts/kicks in the channel
# opercansee:
#   Allow opers (channels/auspex) to see see all joins/parts/kicks in the channel
#
# Exemptchanops can be used to adjust the level at which users become visible or
# the level at which they can see the full member list of the channel.

#-#-#-#-#-#-#-#-#-#-#-#-#-#-#-#-#-#-#-#-#-#-#-#-#-#-#-#-#-#-#-#-#-#-#-#
# Autoop module: Adds basic channel access controls via the +w listmode.
# For example +w o:*!Attila@127.0.0.1 will op anyone matching that mask
# on join. This can be combined with extbans, for example +w o:R:Brain
# will op anyone identified to the account "Brain".
# Another useful combination is with SSL client certificate
# fingerprints: +w h:z:72db600734bb9546c1bdd02377bc21d2a9690d48 will
# give halfop to the user(s) having the given certificate.
#<module name="autoop">

#-#-#-#-#-#-#-#-#-#-#-#-#-#-#-#-#-#-#-#-#-#-#-#-#-#-#-#-#-#-#-#-#-#-#-#
# Ban except module: Adds support for channel ban exceptions (+e).
#<module name="banexception">

#-#-#-#-#-#-#-#-#-#-#-#-#-#-#-#-#-#-#-#-#-#-#-#-#-#-#-#-#-#-#-#-#-#-#-#
# Ban redirection module: Allows bans which redirect to a specified
# channel. e.g. +b nick!ident@host#channelbanneduserissentto
#<module name="banredirect">

#-#-#-#-#-#-#-#-#-#-#-#-#-#-#-#-#-#-#-#-#-#-#-#-#-#-#-#-#-#-#-#-#-#-#-#
# bcrypt module: Allows other modules to generate bcrypt hashes,
# usually for cryptographic uses and security.
#<module name="bcrypt">
#
# rounds: Defines how many rounds the bcrypt function will run when
# generating new hashes.
#<bcrypt rounds="10">

#-#-#-#-#-#-#-#-#-#-#-#-#-#-#-#-#-#-#-#-#-#-#-#-#-#-#-#-#-#-#-#-#-#-#-#
# Block amsg module: Attempt to block all usage of /amsg and /ame.
#<module name="blockamsg">
#
#-#-#-#-#-#-#-#-#-#-#-  BLOCKAMSG CONFIGURATION  -#-#-#-#-#-#-#-#-#-#-#
#                                                                     #
# If you have the blockamsg module loaded, you can configure it with  #
# the <blockamsg> tag:                                                #
#                                                                     #
# delay          -   How much time between two messages to force them #
#                    to be recognised as unrelated.                   #
# action         -   Any of 'notice', 'noticeopers', 'silent', 'kill' #
#                    or 'killopers'. Define how to take action when   #
#                    a user uses /amsg or /ame.                       #
#
#<blockamsg delay="3" action="killopers">

#-#-#-#-#-#-#-#-#-#-#-#-#-#-#-#-#-#-#-#-#-#-#-#-#-#-#-#-#-#-#-#-#-#-#-#
# Block CAPS module: Adds channel mode +B, blocks all-CAPS messages.
#<module name="blockcaps">
#
#-#-#-#-#-#-#-#-#-#-#-  BLOCKCAPS CONFIGURATION  -#-#-#-#-#-#-#-#-#-#-#
#                                                                     #
# percent        - What percentage of the text must be caps before    #
#                  text will be blocked.                              #
#                                                                     #
# minlen         - The minimum length a line must be for the block    #
#                  percent to have any effect.                        #
#                                                                     #
# capsmap        - A list of chars to be considered CAPS. Can be used #
#                  to add CAPS characters for your language. Also you #
#                  can add things like ! and space to further lock    #
#                  down on caps usage.                                #
#<blockcaps percent="50"
#           minlen="5"
#           capsmap="ABCDEFGHIJKLMNOPQRSTUVWXYZ! ">

#-#-#-#-#-#-#-#-#-#-#-#-#-#-#-#-#-#-#-#-#-#-#-#-#-#-#-#-#-#-#-#-#-#-#-#
# Block color module: Blocking color-coded messages with chan mode +c.
#<module name="blockcolor">

#-#-#-#-#-#-#-#-#-#-#-#-#-#-#-#-#-#-#-#-#-#-#-#-#-#-#-#-#-#-#-#-#-#-#-#
# Botmode module: Adds the user mode +B. If set on a user, it will
# show that the user is a bot in /WHOIS.
#<module name="botmode">

#-#-#-#-#-#-#-#-#-#-#-#-#-#-#-#-#-#-#-#-#-#-#-#-#-#-#-#-#-#-#-#-#-#-#-#
# CallerID module: Adds usermode +g which activates hybrid-style
# callerid: block all private messages unless you /ACCEPT first.
#<module name="callerid">
#
#-#-#-#-#-#-#-#-#-#-#- CALLERID  CONFIGURATION -#-#-#-#-#-#-#-#-#-#-#-#
# maxaccepts     - Maximum number of entries a user can add to his    #
#                  /ACCEPT list. Default is 16 entries.               #
# operoverride   - Can opers (note: ALL opers) override callerid?     #
#                  Default is no.                                     #
# tracknick      - Preserve /accept entries when a user changes nick? #
#                  If no (the default), the user is removed from      #
#                  everyone's accept list if he changes nickname.     #
# cooldown       - Amount of time that must pass since the last       #
#                  notification sent to a user before he can be sent  #
#                  another. Default is 1 minute.                      #
#<callerid maxaccepts="16"
#          operoverride="no"
#          tracknick="no"
#          cooldown="1m">

#-#-#-#-#-#-#-#-#-#-#-#-#-#-#-#-#-#-#-#-#-#-#-#-#-#-#-#-#-#-#-#-#-#-#-#
# CAP module: Provides the CAP negotiation mechanism required by the
# sasl, namesx, uhnames, and ircv3 modules.
# It is also recommended for STARTTLS support in the starttls module.
#<module name="cap">

#-#-#-#-#-#-#-#-#-#-#-#-#-#-#-#-#-#-#-#-#-#-#-#-#-#-#-#-#-#-#-#-#-#-#-#
# CBAN module: Lets you disallow channels from being used at runtime.
# This module is oper-only and provides /CBAN.
# To use, CBAN must be in one of your oper class blocks.
#<module name="cban">

#-#-#-#-#-#-#-#-#-#-#-#-#-#-#-#-#-#-#-#-#-#-#-#-#-#-#-#-#-#-#-#-#-#-#-#
# Censor module: Adds channel and user mode +G.
#<module name="censor">
#
#-#-#-#-#-#-#-#-#-#-#-  CENSOR  CONFIGURATION  -#-#-#-#-#-#-#-#-#-#-#-#
#                                                                     #
# Optional - If you specify to use the censor module, then you must   #
# specify some censor tags. See also:                                 #
# https://wiki.inspircd.org/Modules/2.0/censor                        #
#
#<include file="examples/censor.conf.example">

#-#-#-#-#-#-#-#-#-#-#-#-#-#-#-#-#-#-#-#-#-#-#-#-#-#-#-#-#-#-#-#-#-#-#-#
# CGI:IRC module: Enables forwarding the real IP address of a user from
# a gateway to the IRC server.
#<module name="cgiirc">
#
#-#-#-#-#-#-#-#-#-#-#-# CGIIRC  CONFIGURATION #-#-#-#-#-#-#-#-#-#-#-#-#
#
<<<<<<< HEAD
# If you use the cgiirc module then you must specify the gateways which
# are authorised to forward IP/host information to your server. There
# are currently two ways to do this:
#
# The webirc method is the recommended way to allow gateways to forward
# IP/host information. When using this method the gateway sends a WEBIRC
# message to the server on connection. For more details please read the
# IRCv3 WebIRC specification at http://ircv3.net/specs/extensions/webirc.html.
#
# When using this method you must specify a wildcard mask or CIDR range
# to allow gateway connections from and at least one of either a SSL
# client certificate fingerprint for the gateway or a password to be
# sent in the WEBIRC command.
#
# <cgihost type="webirc"
#          fingerprint="bd90547b59c1942b85f382bc059318f4c6ca54c5"
#          mask="192.0.2.0/24">
# <cgihost type="webirc"
#          password="$2a$10$WEUpX9GweJiEF1WxBDSkeODBstIBMlVPweQTG9cKM8/Vd58BeM5cW"
#          hash="bcrypt"
#          mask="*.webirc.gateway.example.com">
#
# Alternatively if your gateway does not support sending the WEBIRC
# message then you can configure InspIRCd to look for the client IP
# address in the ident sent by the user. This is not recommended as it
# only works with IPv4 connections.
#
# When using this method you must specify a wildcard mask or CIDR range to
# allow gateway connections from.
#
# <cgihost type="ident" mask="198.51.100.0/24">
# <cgihost type="ident" mask="*.ident.gateway.example.com">
#
# By default gateway connections are logged to the +w snomask. If you
# do not want this to happen then you can uncomment this to disable it.
=======
# Optional - If you specify to use m_cgiirc, then you must specify one
# or more cgihost tags which indicate authorised CGI:IRC servers which
# will be connecting to your network, and an optional cgiirc tag.
# For more information see: https://wiki.inspircd.org/Modules/2.0/cgiirc
#
# Set to yes if you want to notice opers when CGI:IRC clients connect.
>>>>>>> 53d822a7
# <cgiirc opernotice="no">

# IMPORTANT NOTE:
# ---------------
#
# When you connect gateway clients, there are two connect classes which
# apply to these clients. When the client initially connects, the connect
# class which matches the gateway site's host is checked. Therefore you
# must raise the maximum local/global clients for this IP as high as you
# want to allow gateway clients. After the client has connected and is
# determined to be a gateway client, the class which matches the client's
# real IP is then checked. You may set this class to a lower value, so that
# the real IP of the client can still be restricted to, for example, 3
# sessions maximum.

#-#-#-#-#-#-#-#-#-#-#-#-#-#-#-#-#-#-#-#-#-#-#-#-#-#-#-#-#-#-#-#-#-#-#-#
# Channel create module: Adds snomask +j, which will notify opers of
# any new channels that are created.
# This module is oper-only.
#<module name="chancreate">

#-#-#-#-#-#-#-#-#-#-#-#-#-#-#-#-#-#-#-#-#-#-#-#-#-#-#-#-#-#-#-#-#-#-#-#
# Channel filter module: Allows channel-op defined message filtering
# using simple string matches (channel mode +g).
#<module name="chanfilter">
#
# If hidemask is set to yes, the user will not be shown the mask when
# his/her message is blocked.
#<chanfilter hidemask="yes">

#-#-#-#-#-#-#-#-#-#-#-#-#-#-#-#-#-#-#-#-#-#-#-#-#-#-#-#-#-#-#-#-#-#-#-#
# Channel history module: Displays the last 'X' lines of chat to a user
# joining a channel with +H 'X:T' set; 'T' is the maximum time to keep
# lines in the history buffer. Designed so that the new user knows what
# the current topic of conversation is when joining the channel.
#<module name="chanhistory">
#
# Set the maximum number of lines allowed to be stored per channel below.
# This is the hard limit for 'X'.
# If notice is set to yes, joining users will get a NOTICE before playback
# telling them about the following lines being the pre-join history.
# If bots is set to yes, it will also send to users marked with +B
#<chanhistory maxlines="20" notice="yes" bots="yes">

#-#-#-#-#-#-#-#-#-#-#-#-#-#-#-#-#-#-#-#-#-#-#-#-#-#-#-#-#-#-#-#-#-#-#-#
# Channel logging module: Used to send snotice output to channels, to
# allow staff to centrally monitor and discuss network activity.
#
# The "channel" field is where you want the messages to go, "snomasks"
# is what snomasks you want to be sent to that channel. Multiple tags
# are allowed.
#<module name="chanlog">
#<chanlog snomasks="AOcC" channel="#opers">

#-#-#-#-#-#-#-#-#-#-#-#-#-#-#-#-#-#-#-#-#-#-#-#-#-#-#-#-#-#-#-#-#-#-#-#
# Channel names module: Allows disabling channels which have certain
# characters in the channel name such as bold, colorcodes, etc. which
# can be quite annoying and allow users to on occasion have a channel
# that looks like the name of another channel on the network.
#<module name="channames">

<channames
	# denyrange: characters or range of characters to deny in channel
	# names.
	denyrange="2,3"

	# allowrange: characters or range of characters to specifically allow
	# in channel names.
	allowrange="">

#-#-#-#-#-#-#-#-#-#-#-#-#-#-#-#-#-#-#-#-#-#-#-#-#-#-#-#-#-#-#-#-#-#-#-#
# Channelban: Implements extended ban j:, which stops anyone already
# in a channel matching a ban like +b j:#channel*mask from joining.
# Note that by default wildcard characters * and ? are allowed in
# channel names. To disallow them, load m_channames and add characters
# 42 and 63 to denyrange (see above).
#<module name="channelban">

#-#-#-#-#-#-#-#-#-#-#-#-#-#-#-#-#-#-#-#-#-#-#-#-#-#-#-#-#-#-#-#-#-#-#-#
# Check module: Adds the /CHECK command.
# Check is useful for looking up information on channels, users,
# IP addresses and hosts.
# This module is oper-only.
# To use, CHECK must be in one of your oper class blocks.
#<module name="check">

#-#-#-#-#-#-#-#-#-#-#-#-#-#-#-#-#-#-#-#-#-#-#-#-#-#-#-#-#-#-#-#-#-#-#-#
# CHGHOST module: Adds the /CHGHOST command.
# This module is oper-only.
# To use, CHGHOST must be in one of your oper class blocks.
# NOTE: Services will not be able to set vhosts on users if this module
# isn't loaded. If you're planning on running services, you probably
# want to load this.
#<module name="chghost">
#
#-#-#-#-#-#-#-#-# /CHGHOST - /SETHOST  CONFIGURATION #-#-#-#-#-#-#-#-#
# Optional - If you want to use special chars for hostnames you can  #
# specify your own custom list of chars with the <hostname> tag:     #
#                                                                    #
# charmap        - A list of chars accepted as valid by the /CHGHOST #
#                  and /SETHOST commands. Also note that the list is #
#                  case-sensitive.                                   #
#<hostname charmap="abcdefghijklmnopqrstuvwxyzABCDEFGHIJKLMNOPQRSTUVWXYZ.-_/0123456789">

#-#-#-#-#-#-#-#-#-#-#-#-#-#-#-#-#-#-#-#-#-#-#-#-#-#-#-#-#-#-#-#-#-#-#-#
# CHGIDENT module: Adds the /CHGIDENT command.
# This module is oper-only.
# To use, CHGIDENT must be in one of your oper class blocks.
#<module name="chgident">

#-#-#-#-#-#-#-#-#-#-#-#-#-#-#-#-#-#-#-#-#-#-#-#-#-#-#-#-#-#-#-#-#-#-#-#
# CHGNAME module: Adds the /CHGNAME command.
# This module is oper-only.
# To use, CHGNAME must be in one of your oper class blocks.
#<module name="chgname">
#
#-#-#-#-#-#-#-#-#-#-#-#-#-#-#-#-#-#-#-#-#-#-#-#-#-#-#-#-#-#-#-#-#-#-#-#
# Connection class ban module: Adds support for extban 'n' which 
# matches against the class name of the user's connection.
# This module assumes that connection classes are named in a uniform
# way on all servers of the network.
#<module name="classban">

#-#-#-#-#-#-#-#-#-#-#-#-#-#-#-#-#-#-#-#-#-#-#-#-#-#-#-#-#-#-#-#-#-#-#-#
# Clear chan module: Allows opers to masskick, masskill or mass-G/ZLine
# all users on a channel using /CLEARCHAN.
#<module name="clearchan">

#-#-#-#-#-#-#-#-#-#-#-#-#-#-#-#-#-#-#-#-#-#-#-#-#-#-#-#-#-#-#-#-#-#-#-#
# Cloaking module: Adds usermode +x and cloaking support.
# Relies on the md5 module being loaded.
# To cloak users when they connect, load the conn_umodes module and set
# <connect:modes> to include the +x mode. The example <connect> tag
# shows this. See the conn_umodes module for more information.
#<module name="cloaking">
#
#-#-#-#-#-#-#-#-#-#-#- CLOAKING  CONFIGURATION -#-#-#-#-#-#-#-#-#-#-#-#
#                                                                     #
# To use cloaking, you must define a cloak key, and optionally a      #
# cloak prefix as shown below. The cloak key must be shared across    #
# the network for correct cloaking.                                   #
#                                                                     #
# There are two methods of cloaking:                                  #
#                                                                     #
#   half           Cloak only the "unique" portion of a host; by      #
#                  default show the last 2 parts of the domain,       #
#                  /16 subnet of IPv4 or /48 subnet of the IPv6       #
#                  address.                                           #
#                  To change the number of shown parts, modify the    #
#                  domainparts option.                                #
#                                                                     #
#   full           Cloak the users completely, using three slices for #
#                  common CIDR bans (IPv4: /16, /24; IPv6: /48, /64). #
#                                                                     #
# The methods use a single key that can be any length of text.        #
# An optional prefix may be specified to mark cloaked hosts.          #
#-#-#-#-#-#-#-#-#-#-#-#-#-#-#-#-#-#-#-#-#-#-#-#-#-#-#-#-#-#-#-#-#-#-#-#
#
#<cloak mode="half"
#       key="secret"
#       domainparts="3"
#       prefix="net-">

#-#-#-#-#-#-#-#-#-#-#-#- CLOSE MODULE #-#-#-#-#-#-#-#-#-#-#-#-#-#-#-#-#
# Close module: Allows an oper to close all unregistered connections.
# This module is oper-only and provides the /CLOSE command.
# To use, CLOSE must be in one of your oper class blocks.
#<module name="close">

#-#-#-#-#-#-#-#-#-#-#-#-#-#-#-#-#-#-#-#-#-#-#-#-#-#-#-#-#-#-#-#-#-#-#-#
# Clones module: Adds an oper command /CLONES for detecting cloned
# users. Warning: This command may be resource intensive when it is
# issued, use with care.
# This module is oper-only.
# To use, CLONES must be in one of your oper class blocks.
#<module name="clones">

#-#-#-#-#-#-#-#-#-#-#-#-#-#-#-#-#-#-#-#-#-#-#-#-#-#-#-#-#-#-#-#-#-#-#-#
# Common channels module: Adds user mode +c, which, when set, requires
# that users must share a common channel with you to PRIVMSG or NOTICE
# you.
#<module name="commonchans">

#-#-#-#-#-#-#-#-#-#-#-#-#-#-#-#-#-#-#-#-#-#-#-#-#-#-#-#-#-#-#-#-#-#-#-#
# Auto join on connect module: Allows you to force users to join one
# or more channels automatically upon connecting to the server, or
# join them in case they aren't on any channels after being online
# for X seconds.
#<module name="conn_join">
#
#-#-#-#-#-#-#-#-#-#-#-#- CONNJOIN CONFIGURATION  -#-#-#-#-#-#-#-#-#-#-#
#
# If you have the conn_join module loaded, you can configure it below
# or set autojoin="#chat,#help" in <connect> blocks.
#
# Join users immediately after connection to #one #two and #three.
#<autojoin channel="#one,#two,#three">
# Join users to #chat after 15 seconds if they aren't on any channels.
#<autojoin channel="#chat" delay="15">

#-#-#-#-#-#-#-#-#-#-#-#-#-#-#-#-#-#-#-#-#-#-#-#-#-#-#-#-#-#-#-#-#-#-#-#
# Set modes on connect module: When this module is loaded <connect>
# blocks may have an optional modes="" value, which contains modes to
# add or remove from users when they connect to the server.
#<module name="conn_umodes">

#-#-#-#-#-#-#-#-#-#-#-#-#-#-#-#-#-#-#-#-#-#-#-#-#-#-#-#-#-#-#-#-#-#-#-#
# Wait for PONG on connect module: Send a PING to all connecting users
# and don't let them connect until they reply with a PONG.
# This is useful to stop certain kinds of bots and proxies.
#<module name="conn_waitpong">
#
#-#-#-#-#-#-#-#-#-#-#-   WAITPONG CONFIGURATION  -#-#-#-#-#-#-#-#-#-#-#
#                                                                     #
# If you have the conn_waitpong module loaded, configure it with the  #
# <waitpong> tag:                                                     #
#                                                                     #
# sendsnotice    -   Whether to send a helpful notice to users on     #
#                    connect telling them how to connect, should      #
#                    their client not reply PONG automatically.       #
#                                                                     #
# killonbadreply -   Whether to kill the user if they send the wrong  #
#                    PONG reply.                                      #
#                                                                     #
#<waitpong sendsnotice="yes" killonbadreply="yes">

#-#-#-#-#-#-#-#-#-#-#-#-#-#-#-#-#-#-#-#-#-#-#-#-#-#-#-#-#-#-#-#-#-#-#-#
# Channel cycle module: Adds the /CYCLE command which is a server-side
# /HOP that bypasses restrictive modes.
#<module name="cycle">

#-#-#-#-#-#-#-#-#-#-#-#-#-#-#-#-#-#-#-#-#-#-#-#-#-#-#-#-#-#-#-#-#-#-#-#
# Connectban: Provides IP connection throttling. Any IP range that
# connects too many times (configurable) in an hour is Z-Lined for a
# (configurable) duration, and their count resets to 0.
#<module name="connectban">
#
# ipv4cidr and ipv6cidr allow you to turn the comparison from
# individual IP addresses (32 and 128 bits) into CIDR masks, to allow
# for throttling over whole ISPs/blocks of IPs, which may be needed to
# prevent attacks.
#
# This allows for 10 connections in an hour with a 10 minute ban if
# that is exceeded.
#<connectban threshold="10" duration="10m" ipv4cidr="32" ipv6cidr="128"
# A custom ban message may optionally be specified.
# banmessage="Your IP range has been attempting to connect too many times in too short a duration. Wait a while, and you will be able to connect.">

#-#-#-#-#-#-#-#-#-#-#-#-#-#-#-#-#-#-#-#-#-#-#-#-#-#-#-#-#-#-#-#-#-#-#-#
# Connection throttle module.
#<module name="connflood">
#
#-#-#-#-#-#-#-#-#-#-#- CONNTHROTTLE CONFIGURATION  -#-#-#-#-#-#-#-#-#-#
#  period, maxconns -  Amount of connections per <period>.
#
#  timeout           -  Time to wait after the throttle was activated
#                       before deactivating it. Be aware that the time
#                       is seconds + timeout.
#
#  quitmsg           -  The message that users get if they attempt to
#                       connect while the throttle is active.
#
#  bootwait          -  Amount of time in seconds to wait before enforcing
#                       the throttling when the server just booted.
#
#<connflood seconds="30" maxconns="3" timeout="30"
#   quitmsg="Throttled" bootwait="10">

#-#-#-#-#-#-#-#-#-#-#-#-#-#-#-#-#-#-#-#-#-#-#-#-#-#-#-#-#-#-#-#-#-#-#-#
# Custom prefixes: Allows for channel prefixes to be configured.
#<module name="customprefix">
#
# name       The name of the mode, must be unique from other modes.
# letter     The letter used for this mode. Required.
# prefix     The prefix used for nicks with this mode. Not required.
# rank       A numeric rank for this prefix, defining what permissions it gives.
#            The rank of voice, halfop and op is 10000, 20000, and 30000,
#            respectively.
# ranktoset  The numeric rank required to set this mode. Defaults to rank.
# ranktounset The numeric rank required to unset this mode. Defaults to ranktoset.
# depriv     Can you remove the mode from yourself? Defaults to yes.
#<customprefix name="founder" letter="q" prefix="~" rank="50000" ranktoset="50000">
#<customprefix name="admin" letter="a" prefix="&amp;" rank="40000" ranktoset="50000">
#<customprefix name="halfop" letter="h" prefix="%" rank="20000" ranktoset="30000">
#
# You can also override the configuration of prefix modes added by both the core
# and other modules by adding a customprefix tag with change="yes" specified.
# <customprefix name="op" change="yes" rank="30000" ranktoset="30000"">
# <customprefix name="voice" change="yes" rank="10000" ranktoset="10000" depriv="no">
#
# Do /RELOADMODULE customprefix after changing the settings of this module.

#-#-#-#-#-#-#-#-#-#-#-#-#-#-#-#-#-#-#-#-#-#-#-#-#-#-#-#-#-#-#-#-#-#-#-#
# Custom title module: Adds the /TITLE command which allows for trusted
# users to gain a custom whois line and an optional vhost can be
# specified.
#<module name="customtitle">
#
#-#-#-#-#-#-#-#-#-#-  CUSTOM TITLE CONFIGURATION   -#-#-#-#-#-#-#-#-#-#
#  name     - The username used to identify.
#  password - The password used to identify.
#  hash     - The hash for the specific user's password (optional).
#             password_hash and a hashing module must be loaded
#             for this to work.
#  host     - Allowed hostmask (optional).
#  title    - Title shown in whois.
#  vhost    - Displayed host (optional).
#
#<title name="foo" password="bar" title="Official Chat Helper">
#<title name="bar" password="foo" host="ident@test.org" title="Official Chat Helper" vhost="helper.test.org">
#<title name="foo" password="$2a$10$UYZ4OcO8NNTCCGyCdY9SK.2GHiqGgxZfHFPOPmWuxEVWVQTtoDC7C" hash="bcrypt" title="Official Chat Helper">

#-#-#-#-#-#-#-#-#-#-#-#-#-#-#-#-#-#-#-#-#-#-#-#-#-#-#-#-#-#-#-#-#-#-#-#
# DCCALLOW module: Adds the /DCCALLOW command.
#<module name="dccallow">
#
#-#-#-#-#-#-#-#-#-#-#-  DCCALLOW CONFIGURATION   -#-#-#-#-#-#-#-#-#-#-#
#  blockchat         - Whether to block DCC CHAT as well as DCC SEND.
#  length            - Default duration of entries in DCCALLOW list.
#  action            - Default action to take if no action is
#                      specified, can be 'block' or 'allow'.
#  maxentries        - Max number of nicks to allow on a DCCALLOW list.
#
# File configuration:
#  pattern           - The glob pattern to match against.
#  action            - Action to take if a user attempts to send a file
#                      that matches this pattern, can be 'block' or
#                      'allow'.
#
#<dccallow blockchat="yes" length="5m" action="block" maxentries="20">
#<banfile pattern="*.exe" action="block">
#<banfile pattern="*.txt" action="allow">

#-#-#-#-#-#-#-#-#-#-#-#-#-#-#-#-#-#-#-#-#-#-#-#-#-#-#-#-#-#-#-#-#-#-#-#
# Deaf module: Adds support for the usermode +d - deaf to channel
# messages and channel notices.
#<module name="deaf">

#-#-#-#-#-#-#-#-#-#-#-#-#-#-#-#-#-#-#-#-#-#-#-#-#-#-#-#-#-#-#-#-#-#-#-#
# Delay join module: Adds the channel mode +D which delays all JOIN
# messages from users until they speak. If they quit or part before
# speaking, their quit or part message will not be shown to the channel
# which helps cut down noise on large channels in a more friendly way
# than the auditorium mode. Only channel ops may set the +D mode.
#<module name="delayjoin">

#-#-#-#-#-#-#-#-#-#-#-#-#-#-#-#-#-#-#-#-#-#-#-#-#-#-#-#-#-#-#-#-#-#-#-#
# Delay message module: Adds the channel mode +d which disallows a user
# from talking in the channel unless they've been joined for X seconds.
# Settable using /MODE #chan +d 30
#<module name="delaymsg">
# Set allownotice to no to disallow NOTICEs too. Defaults to yes.
#<delaymsg allownotice="no">

#-#-#-#-#-#-#-#-#-#-#-#-#-#-#-#-#-#-#-#-#-#-#-#-#-#-#-#-#-#-#-#-#-#-#-#
# Deny channels module: Deny channels from being used by users.
#<module name="denychans">
#
#-#-#-#-#-#-#-#-#-#-#-   DENYCHAN DEFINITIONS  -#-#-#-#-#-#-#-#-#-#-#-#
#                                                                     #
# If you have the denychans module loaded, you need to specify the    #
# channels to deny:                                                   #
#                                                                     #
# name        -      The channel name to deny (glob masks are ok).    #
# allowopers  -      If operators are allowed to override the deny.   #
# reason      -      Reason given for the deny.                       #
# redirect    -      Redirect the user to a different channel.        #
#                                                                     #
#<badchan name="#gods*" allowopers="yes" reason="Tortoises!">         #
#<badchan name="#chan1" redirect="#chan2" reason="Chan1 is closed">   #
#                                                                     #
# Redirects will not work if the target channel is set +L.            #
#                                                                     #
# Additionally, you may specify channels which are allowed, even if   #
# a badchan tag specifies it would be denied:                         #
#<goodchan name="#funtimes">                                          #
# Glob masks are accepted here also.                                  #

#-#-#-#-#-#-#-#-#-#-#-#-#-#-#-#-#-#-#-#-#-#-#-#-#-#-#-#-#-#-#-#-#-#-#-#
# DNS blacklist module: Provides support for looking up IPs on one or #
# more blacklists.                                                    #
#<module name="dnsbl">                                                #
#                                                                     #
<<<<<<< HEAD
# For configuration options please see the wiki page for dnsbl at     #
# http://wiki.inspircd.org/Modules/dnsbl                              #
=======
# For configuration options please see the wiki page for m_dnsbl at   #
# https://wiki.inspircd.org/Modules/2.0/dnsbl                         #
>>>>>>> 53d822a7

#-#-#-#-#-#-#-#-#-#-#-#-#-#-#-#-#-#-#-#-#-#-#-#-#-#-#-#-#-#-#-#-#-#-#-#
# Exempt channel operators module: Provides support for allowing      #
# channel operators to be exempt from some channel modes.  Supported  #
# modes are blockcaps, noctcp, blockcolor, nickflood, flood, censor,  #
# filter, regmoderated, nonick, nonotice, and stripcolor.             #
#<module name="exemptchanops">                                        #

#-#-#-#-#-#-#-#-#-#-#-#-#-#-#-#-#-#-#-#-#-#-#-#-#-#-#-#-#-#-#-#-#-#-#-#
# Filter module: Provides message filtering, similar to SPAMFILTER.   #
#<module name="filter">
#                                                                     #
# This module depends upon a regex provider such as regex_pcre or     #
# regex_glob to function. You must specify which of these you want    #
# the filter module to use via the tag below.                         #
#                                                                     #
# Valid engines are:                                                  #
#                                                                     #
# glob   - Glob patterns, provided via regex_glob.                    #
# pcre   - PCRE regexps, provided via regex_pcre, needs libpcre.      #
# tre    - TRE regexps, provided via regex_tre, requires libtre.      #
# posix  - POSIX regexps, provided via regex_posix, not available     #
#          on Windows, no dependencies on other operating systems.    #
# stdlib - stdlib regexps, provided via regex_stdlib, see comment     #
#          at the <module> tag for info on availability.              #
#                                                                     #
#<filteropts engine="glob">                                           #
#                                                                     #
# Your choice of regex engine must match on all servers network-wide.
#
# To learn more about the configuration of this module, read          #
# examples/filter.conf.example, which covers the various types of     #
# filters and shows how to add exemptions.                            #
#
#-#-#-#-#-#-#-#-#-#-#-  FILTER  CONFIGURATION  -#-#-#-#-#-#-#-#-#-#-#-#
#                                                                     #
# Optional - If you specify to use the filter module, then            #
# specify below the path to the filter.conf file, or define some      #
# <filter> tags.                                                      #
#                                                                     #
#<include file="examples/filter.conf.example">

#-#-#-#-#-#-#-#-#-#-#-#-#-#-#-#-#-#-#-#-#-#-#-#-#-#-#-#-#-#-#-#-#-#-#-#
# Flash Policy Daemon module: Allows Flash IRC clients (e.g. LightIRC)#
# to connect. If no file is specified, it'll serve a default policy   #
# allowing all IPs to connect to all plaintext IRC ports              #
#<bind address="" port="8430" type="flashpolicyd">                    #
#<flashpolicyd timeout="5" file="">                                   #
#<module name="flashpolicyd">                                         #

#-#-#-#-#-#-#-#-#-#-#-#-#-#-#-#-#-#-#-#-#-#-#-#-#-#-#-#-#-#-#-#-#-#-#-#
# Gecos ban: Implements extended ban 'r', which stops anyone matching
# a mask like +b r:*realname?here* from joining a channel.
#<module name="gecosban">

#-#-#-#-#-#-#-#-#-#-#-#-#-#-#-#-#-#-#-#-#-#-#-#-#-#-#-#-#-#-#-#-#-#-#-#
# GeoIP module: Allows the server admin to match users by country code.
# This module is in extras. Re-run configure with:
# ./configure --enable-extras=m_geoip.cpp
# and run make install, then uncomment this module to enable it.
# This module requires GeoIP to be installed on your system,
# use your package manager to find the appropriate packages
# or check the InspIRCd wiki page for this module.
#<module name="geoip">
#
# The actual allow/ban actions are done by connect classes, not by the
# GeoIP module. An example connect class to ban people from russia or
# turkey:
#
# <connect deny="*" geoip="TR,RU">
#
# The country code must be in capitals and should be an ISO country
# code such as TR, GB, or US. Unknown IPs (localhost, LAN IPs, etc)
# will be assigned the country code "UNK". Since connect classes are
# matched from top down, your deny classes must be above your allow
# classes for them to match.

#-#-#-#-#-#-#-#-#-#-#-#-#-#-#-#-#-#-#-#-#-#-#-#-#-#-#-#-#-#-#-#-#-#-#-#
# Globops module: Provides the /GLOBOPS command and snomask +g.
# This module is oper-only.
# To use, GLOBOPS must be in one of your oper class blocks.
#<module name="globops">

#-#-#-#-#-#-#-#-#-#-#-#-#-#-#-#-#-#-#-#-#-#-#-#-#-#-#-#-#-#-#-#-#-#-#-#
# Global load module: Allows loading and unloading of modules network-
# wide (USE WITH EXTREME CAUTION!)
# This module is oper-only and provides /GLOADMODULE, /GUNLOADMODULE
# and /GRELOADMODULE.
# To use, GLOADMODULE, GUNLOADMODULE and GRELOADMODULE
# must be in one of your oper class blocks.
#<module name="globalload">

#-#-#-#-#-#-#-#-#-#-#-#-#-#-#-#-#-#-#-#-#-#-#-#-#-#-#-#-#-#-#-#-#-#-#-#
# HELPOP module: Provides the /HELPOP command
#<module name="helpop">
#
#-#-#-#-#-#-#-#-#-#-#-#-  HELPOP  CONFIGURATION  -#-#-#-#-#-#-#-#-#-#-#
#                                                                     #
# If you specify to use the helpop module, then specify below the     #
# path to the helpop.conf file.                                       #
#                                                                     #
#<include file="examples/inspircd.helpop-full.example">

#-#-#-#-#-#-#-#-#-#-#-#-#-#-#-#-#-#-#-#-#-#-#-#-#-#-#-#-#-#-#-#-#-#-#-#
# Hide chans module: Allows users to hide their channels list from non-
# opers by setting user mode +I on themselves.
#<module name="hidechans">
#
# This mode can optionally prevent opers from seeing channels on a +I
# user, for more privacy if set to true.
# This setting is not recommended for most mainstream networks.
#<hidechans affectsopers="false">

#-#-#-#-#-#-#-#-#-#-#-#-#-#-#-#-#-#-#-#-#-#-#-#-#-#-#-#-#-#-#-#-#-#-#-#
# Hide list module: Allows for hiding the list of listmodes from users
# who do not have sufficient channel rank.
#<module name="hidelist">
#
# Each <hidelist> tag configures one listmode to hide.
# mode: Name of the listmode to hide.
# rank: Minimum rank required to view the list. If set to 0, all
# members of the channel may view the list, but non-members may not.
# The rank of the built-in op and voice mode is 30000 and 10000,
# respectively; the rank of other prefix modes is configurable.
# Defaults to 20000.
#
# Hiding the ban list is not recommended because it may break some
# clients.
#
# Hide filter (+g) list:
#<hidelist mode="filter" rank="30000">
# Only show invite exceptions (+I) to channel members:
#<hidelist mode="invex" rank="0">

#-#-#-#-#-#-#-#-#-#-#-#-#-#-#-#-#-#-#-#-#-#-#-#-#-#-#-#-#-#-#-#-#-#-#-#
# Hide oper module: Allows opers to hide their oper status from non-
# opers by setting user mode +H on themselves.
# This module is oper-only.
#<module name="hideoper">

#-#-#-#-#-#-#-#-#-#-#-#-#-#-#-#-#-#-#-#-#-#-#-#-#-#-#-#-#-#-#-#-#-#-#-#
# Hostchange module: Allows a different style of cloaking.
#<module name="hostchange">
#
#-#-#-#-#-#-#-#-#-#-#-  HOSTCHANGE  CONFIGURATION  -#-#-#-#-#-#-#-#-#-#
#                                                                     #
# See https://wiki.inspircd.org/Modules/2.0/hostchange for help.      #
#                                                                     #
#<host suffix="invalid.org" separator="." prefix="">
#<hostchange mask="*@42.theanswer.example.org" action="addnick">
#<hostchange mask="*root@*" action="suffix">
#<hostchange mask="a@example.com" action="set" value="foo.bar.baz">
#<hostchange mask="localhost" ports="7000,7001,7005-7007" action="set" value="blahblah.foo">

# hostcycle: If loaded, when a user gets a host or ident set, it will
# cycle them in all their channels. If not loaded it will simply change
# their host/ident without cycling them.
# This module is compatible with the ircv3_chghost module. Clients
# supporting the chghost extension will get the chghost message instead
# of seeing a host cycle.
#<module name="hostcycle">

#-#-#-#-#-#-#-#-#-#-#-#-#-#-#-#-#-#-#-#-#-#-#-#-#-#-#-#-#-#-#-#-#-#-#-#
# httpd module: Provides HTTP server support for InspIRCd.
#<module name="httpd">
#
#-#-#-#-#-#-#-#-#-#-#-#-  HTTPD   CONFIGURATION  -#-#-#-#-#-#-#-#-#-#-#
#
# If you choose to use the httpd module, then you will need to add
# a <bind> tag with type "httpd", and load at least one of the other
# httpd_* modules to provide pages to display.
#
# You can adjust the timeout for HTTP connections below. All HTTP
# connections will be closed after (roughly) this time period.
#<httpd timeout="20">

#-#-#-#-#-#-#-#-#-#-#-#-#-#-#-#-#-#-#-#-#-#-#-#-#-#-#-#-#-#-#-#-#-#-#-#
# HTTP ACL module: Provides access control lists for httpd dependent
# modules. Use this module to restrict pages by IP address and by
# password.
#<module name="httpd_acl">
#
#-#-#-#-#-#-#-#-#-#-#-#- HTTPD ACL CONFIGURATION -#-#-#-#-#-#-#-#-#-#-#
#
# Restrict access to the httpd_stats module to all but the local
# network and when the correct password is specified:
# <httpdacl path="/stats*" types="password,whitelist"
#    username="secrets" password="mypasshere" whitelist="127.0.0.*,10.*">
#
# Deny all connections to all but the main index page:
# <httpdacl path="/*" types="blacklist" blacklist="*">

#-#-#-#-#-#-#-#-#-#-#-#-#-#-#-#-#-#-#-#-#-#-#-#-#-#-#-#-#-#-#-#-#-#-#-#
# HTTP config module: Allows the configuration of the server to be
# viewed over HTTP. Requires httpd to be loaded for it to function.
#<module name="httpd_config">

#-#-#-#-#-#-#-#-#-#-#-#-#-#-#-#-#-#-#-#-#-#-#-#-#-#-#-#-#-#-#-#-#-#-#-#
# HTTP stats module: Provides basic stats pages over HTTP.
# Requires httpd to be loaded for it to function.
#<module name="httpd_stats">

#-#-#-#-#-#-#-#-#-#-#-#-#-#-#-#-#-#-#-#-#-#-#-#-#-#-#-#-#-#-#-#-#-#-#-#
# Ident: Provides RFC 1413 ident lookup support.
# When this module is loaded <connect:allow> tags may have an optional
# useident="yes|no" boolean value, determining whether or not to lookup
# ident on users matching that connect tag.
#<module name="ident">
#
#-#-#-#-#-#-#-#-#-#-#-#-   IDENT CONFIGURATION   -#-#-#-#-#-#-#-#-#-#-#
#                                                                     #
# Optional - If you are using the ident module, then you can specify  #
# the timeout for ident lookups here. If not defined, it will default #
# to 5 seconds. This is a non-blocking timeout which holds the user   #
# in a 'connecting' state until the lookup is complete.               #
# The bind value indicates which IP to bind outbound requests to.     #
# nolookupprefix: If on, the idents of users being in a connect class #
# with ident lookups disabled (i.e. <connect useident="off">) will be #
# prefixed with a "~". If off, the ident of those users will not be   #
# prefixed. Default is off.                                           #
#
#<ident timeout="5" nolookupprefix="no">

#-#-#-#-#-#-#-#-#-#-#-#-#-#-#-#-#-#-#-#-#-#-#-#-#-#-#-#-#-#-#-#-#-#-#-#
# Invite exception module: Adds support for channel invite exceptions
# (+I).
#<module name="inviteexception">
# bypasskey: If this is enabled, exceptions will bypass +k as well as +i
#<inviteexception bypasskey="yes">

#-#-#-#-#-#-#-#-#-#-#-#-#-#-#-#-#-#-#-#-#-#-#-#-#-#-#-#-#-#-#-#-#-#-#-#
# IRCv3 module: Provides the following IRCv3 extensions:
# extended-join, away-notify and account-notify. These are optional
# enhancements to the client-to-server protocol. An extension is only
# active for a client when the client specifically requests it, so this
# module needs the cap module to work.
#
# Further information on these extensions can be found at the IRCv3
# working group website:
# http://ircv3.net/irc/
#
#<module name="ircv3">
# The following block can be used to control which extensions are
# enabled. Note that extended-join can be incompatible with delayjoin
# and host cycling.
#<ircv3 accountnotify="on" awaynotify="on" extendedjoin="on">

#-#-#-#-#-#-#-#-#-#-#-#-#-#-#-#-#-#-#-#-#-#-#-#-#-#-#-#-#-#-#-#-#-#-#-#
# IRCv3 cap-notify module: Provides the cap-notify IRCv3.2 extension.
# Required for IRCv3.2 conformance.
#<module name="ircv3_capnotify">

#-#-#-#-#-#-#-#-#-#-#-#-#-#-#-#-#-#-#-#-#-#-#-#-#-#-#-#-#-#-#-#-#-#-#-#
# IRCv3 chghost module: Provides the chghost IRCv3.2 extension which
# allows capable clients to learn when the host/ident of another user
# changes without cycling the user. This module is compatible with the
# hostcycle module. If both are loaded, clients supporting the chghost
# extension will get the chghost message and won't see host cycling.
#<module name="ircv3_chghost">

#-#-#-#-#-#-#-#-#-#-#-#-#-#-#-#-#-#-#-#-#-#-#-#-#-#-#-#-#-#-#-#-#-#-#-#
# IRCv3 echo-message module: Provides the echo-message IRCv3.2
# extension which allows capable clients to get an acknowledgement when
# their messages are delivered and learn what modifications, if any,
# were applied to them.
#<module name="ircv3_echomessage">

#-#-#-#-#-#-#-#-#-#-#-#-#-#-#-#-#-#-#-#-#-#-#-#-#-#-#-#-#-#-#-#-#-#-#-#
# IRCv3 invite-notify module: Provides the invite-notify IRCv3.2
# extension which notifies supporting clients when a user invites
# another user into a channel. This respects <options:announceinvites>.
#<module name="ircv3_invitenotify">

#-#-#-#-#-#-#-#-#-#-#-#-#-#-#-#-#-#-#-#-#-#-#-#-#-#-#-#-#-#-#-#-#-#-#-#
# Join flood module: Adds support for join flood protection +j X:Y.
# Closes the channel for N seconds if X users join in Y seconds.
#<module name="joinflood">
#
# The number of seconds to close the channel for:
#<joinflood duration="1m">

#-#-#-#-#-#-#-#-#-#-#-#-#-#-#-#-#-#-#-#-#-#-#-#-#-#-#-#-#-#-#-#-#-#-#-#
# Jump server module: Adds support for the RPL_REDIR numeric.
# This module is oper-only.
# To use, JUMPSERVER must be in one of your oper class blocks.
# If your server is redirecting new clients and you get disconnected,
# do a REHASH from shell to open up again.
#<module name="jumpserver">

#-#-#-#-#-#-#-#-#-#-#-#-#-#-#-#-#-#-#-#-#-#-#-#-#-#-#-#-#-#-#-#-#-#-#-#
# Anti auto rejoin: Adds support for prevention of auto-rejoin (+J).
#<module name="kicknorejoin">

#-#-#-#-#-#-#-#-#-#-#-#-#-#-#-#-#-#-#-#-#-#-#-#-#-#-#-#-#-#-#-#-#-#-#-#
# Knock module: Adds the /KNOCK command and channel mode +K.
#<module name="knock">
#
# This setting specifies what to do when someone successfully /KNOCKs.
# If set to "notice", then a NOTICE will be sent to the channel.
# This is the default and the compatible setting, as it requires no
# special support from the clients.
# If set to "numeric" then a 710 numeric will be sent to the channel.
# This allows easier scripting but not all clients support it.
# If set to "both" then (surprise!) both will be sent.
#<knock notify="notice">

#-#-#-#-#-#-#-#-#-#-#-#-#-#-#-#-#-#-#-#-#-#-#-#-#-#-#-#-#-#-#-#-#-#-#-#
# LDAP module: Allows other SQL modules to access a LDAP database
# through a unified API.
# This modules is in extras. Re-run configure with:
# ./configure --enable-extras=m_ldap.cpp
# and run make install, then uncomment this module to enable it.
#
#<module name="ldap">
#<database module="ldap" id="ldapdb" server="ldap://localhost" binddn="cn=Manager,dc=inspircd,dc=org" bindauth="mysecretpass" searchscope="subtree">
# The server parameter indicates the LDAP server to connect to. The   #
# ldap:// style scheme before the hostname proper is MANDATORY.       #
#                                                                     #
# The binddn and bindauth indicate the DN to bind to for searching,   #
# and the password for the distinguished name. Some LDAP servers will #
# allow anonymous searching in which case these two values do not     #
# need defining, otherwise they should be set similar to the examples #
# above.                                                              #
#                                                                     #
# The searchscope value indicates the subtree to search under. On our #
# test system this is 'subtree'. Your mileage may vary.               #

#-#-#-#-#-#-#-#-#-#-#-#-#-#-#-#-#-#-#-#-#-#-#-#-#-#-#-#-#-#-#-#-#-#-#-#
# LDAP authentication module: Adds the ability to authenticate users  #
# via LDAP.                                                           #
#<module name="ldapauth">
#                                                                     #
# Configuration:                                                      #
#                                                                     #
# <ldapauth dbid="ldapdb"                                             #
#           baserdn="ou=People,dc=brainbox,dc=cc"                     #
#           attribute="uid"                                           #
#           allowpattern="Guest* Bot*"                                #
#           killreason="Access denied"                                #
#           verbose="yes"                                             #
#           host="$uid.$ou.inspircd.org"                              #
#           useusername="no">                                         #
#                                                                     #
# <ldapwhitelist cidr="10.42.0.0/16">                                 #
#                                                                     #
# <ldaprequire attribute="attr" value="val">                          #
#                                                                     #
# The baserdn indicates the base DN to search in for users. Usually   #
# this is 'ou=People,dc=yourdomain,dc=yourtld'.                       #
#                                                                     #
# The attribute value indicates the attribute which is used to locate #
# a user account by name. On POSIX systems this is usually 'uid'.     #
#                                                                     #
# The allowpattern value allows you to specify a space separated list #
# of wildcard masks which will always be allowed to connect           #
# regardless of if they have an account, for example guest and bot    #
# users.                                                              #
#                                                                     #
# The useusername setting chooses whether the user's username or      #
# nickname is used when locating a user account, if a username isn't  #
# provided in PASS.                                                   #
#                                                                     #
# Killreason indicates the QUIT reason to give to users if they fail  #
# to authenticate.                                                    #
#                                                                     #
# Setting the verbose value causes an oper notice to be sent out for  #
# every failed authentication to the server, with an error string.    #
#                                                                     #
# ldapwhitelist indicates that clients connecting from an IP in the   #
# provided CIDR do not need to authenticate against LDAP. It can be   #
# repeated to whitelist multiple CIDRs.                               #
#                                                                     #
# ldaprequire allows further filtering on the LDAP user, by requiring #
# certain LDAP attibutes to have a given value. It can be repeated,   #
# in which case the list will act as an OR list, that is, the         #
# authentication will succeed if any of the requirements in the list  #
# is satisfied.                                                       #
#                                                                     #
# host allows you to change the displayed host of users connecting    #
# from ldap. The string supplied takes formatters which are replaced  #
# from the DN. For instance, if your DN looks like:                   #
# uid=w00t,ou=people,dc=inspircd,dc=org, then the formatters uid, ou  #
# and dc will be available to you. If a key is given multiple times   #
# in the DN, the last appearance will take precedence.                #

#-#-#-#-#-#-#-#-#-#-#-#-#-#-#-#-#-#-#-#-#-#-#-#-#-#-#-#-#-#-#-#-#-#-#-#
# LDAP oper configuration module: Adds the ability to authenticate    #
# opers via LDAP.                                                     #
#<module name="ldapoper">
#                                                                     #
# Configuration:                                                      #
#                                                                     #
# <ldapoper dbid="ldapdb"
#           baserdn="ou=People,dc=brainbox,dc=cc"
#           attribute="uid">
#                                                                     #
# Available configuration items are identical to the same items in    #
# ldapauth above (except for the verbose setting, that is only        #
# supported in ldapauth).                                             #
# Please always specify a password in your <oper> tags even if the    #
# opers are to be authenticated via LDAP, so in case this module is   #
# not loaded the oper accounts are still protected by a password.     #

#-#-#-#-#-#-#-#-#-#-#-#-#-#-#-#-#-#-#-#-#-#-#-#-#-#-#-#-#-#-#-#-#-#-#-#
# Lock server module: Adds /LOCKSERV and /UNLOCKSERV commands that    #
# are used to temporarily close/open the server for new connections.  #
# These commands require that the /LOCKSERV and /UNLOCKSERV commands  #
# are specified in a <class> tag that the oper is part of. This is so #
# you can control who has access to this possible dangerous command.  #
# If your server is locked and you get disconnected, do a REHASH from #
# shell to open up again.                                             #
# This module is oper-only.
#<module name="lockserv">

#-#-#-#-#-#-#-#-#-#-#-#-#-#-#-#-#-#-#-#-#-#-#-#-#-#-#-#-#-#-#-#-#-#-#-#
# Map hiding module: replaces /MAP and /LINKS output to users with a  #
# message to see a website, set by maphide="http://test.org/map" in   #
# the <security> tag, instead.                                        #
#<module name="maphide">

#-#-#-#-#-#-#-#-#-#-#-#-#-#-#-#-#-#-#-#-#-#-#-#-#-#-#-#-#-#-#-#-#-#-#-#
# Message flood module: Adds message/notice flood protection via
# channel mode +f.
#<module name="messageflood">

#-#-#-#-#-#-#-#-#-#-#-#-#-#-#-#-#-#-#-#-#-#-#-#-#-#-#-#-#-#-#-#-#-#-#-#
# MLOCK module: Adds support for server-side enforcement of services
# side MLOCKs. Basically, this module suppresses any mode change that
# would likely be immediately bounced by services.
#<module name="mlock">

#-#-#-#-#-#-#-#-#-#-#-#-#-#-#-#-#-#-#-#-#-#-#-#-#-#-#-#-#-#-#-#-#-#-#-#
<<<<<<< HEAD
# Modenotice module: Adds the /MODENOTICE command that allows opers to
# send notices to all users having the given user mode(s) set.
#<module name="modenotice">

#-#-#-#-#-#-#-#-#-#-#-#-#-#-#-#-#-#-#-#-#-#-#-#-#-#-#-#-#-#-#-#-#-#-#-#
# Monitor module: Adds support for MONITOR which is used by clients to
# maintain notify lists.
#<module name="monitor">
=======
# MsSQL module: Allows other SQL modules to access MS SQL Server
# through a unified API.
# This module is in extras. Re-run configure with:
# ./configure --enable-extras=m_mssql.cpp
# and run make install, then uncomment this module to enable it.
#<module name="m_mssql.so">
#
#-#-#-#-#-#-#-#-#-#-#-#- SQL CONFIGURATION   -#-#-#-#-#-#-#-#-#-#-#-#-#
#                                                                     #
# m_mssql.so is more complex than described here, see wiki for more   #
# info https://wiki.inspircd.org/Modules/2.0/mssql                    #
>>>>>>> 53d822a7
#
# Set the maximum number of entries on a user's monitor list below.
#<monitor maxentries="30">

#-#-#-#-#-#-#-#-#-#-#-#-#-#-#-#-#-#-#-#-#-#-#-#-#-#-#-#-#-#-#-#-#-#-#-#
# MySQL module: Allows other SQL modules to access MySQL databases
# through a unified API.
# This module is in extras. Re-run configure with:
# ./configure --enable-extras=m_mysql.cpp
# and run make install, then uncomment this module to enable it.
#<module name="mysql">
#
#-#-#-#-#-#-#-#-#-#-#-#- SQL CONFIGURATION   -#-#-#-#-#-#-#-#-#-#-#-#-#
#                                                                     #
<<<<<<< HEAD
# mysql is more complex than described here, see the wiki for more    #
# info: http://wiki.inspircd.org/Modules/mysql                        #
=======
# m_mysql.so is more complex than described here, see the wiki for    #
# more: https://wiki.inspircd.org/Modules/2.0/mysql                   #
>>>>>>> 53d822a7
#
#<database module="mysql" name="mydb" user="myuser" pass="mypass" host="localhost" id="my_database2">

#-#-#-#-#-#-#-#-#-#-#-#-#-#-#-#-#-#-#-#-#-#-#-#-#-#-#-#-#-#-#-#-#-#-#-#
# Named modes module: Allows for the display and set/unset of channel
# modes via long-form mode names via +Z and the /PROP command.
# For example, to set a ban, do /mode #channel +Z ban=foo!bar@baz or
# /PROP #channel ban=foo!bar@baz
#<module name="namedmodes">

#-#-#-#-#-#-#-#-#-#-#-#-#-#-#-#-#-#-#-#-#-#-#-#-#-#-#-#-#-#-#-#-#-#-#-#
# NAMESX module: Provides support for the NAMESX extension which allows
# clients to see all the prefixes set on a user without getting confused.
# This is supported by mIRC, x-chat, klient, and maybe more.
#<module name="namesx">

#-#-#-#-#-#-#-#-#-#-#-#-#-#-#-#-#-#-#-#-#-#-#-#-#-#-#-#-#-#-#-#-#-#-#-#
# National characters module:
# 1) Allows using national characters in nicknames.
# 2) Allows using custom (national) casemapping over the network.
#<module name="nationalchars">
#
# file - Location of the file which contains casemapping rules. If this
#        is a relative path then it is relative to "<PWD>/../locales"
#        on UNIX and "<PWD>/locales" on Windows.
# casemapping - The name of the casemapping sent to clients in the 005
#               numeric. If this is not set then it defaults to the name
#               of the casemapping file unless the file name contains a
#               space in which case you will have to specify it manually.
#<nationalchars file="bynets/russian-w1251-charlink" casemapping="ru_RU.cp1251-charlink">

#-#-#-#-#-#-#-#-#-#-#-#-#-#-#-#-#-#-#-#-#-#-#-#-#-#-#-#-#-#-#-#-#-#-#-#
# Nickchange flood protection module: Provides channel mode +F X:Y
# which allows up to X nick changes in Y seconds.
#<module name="nickflood">
#
# The number of seconds to prevent nick changes for:
#<nickflood duration="1m">

#-#-#-#-#-#-#-#-#-#-#-#-#-#-#-#-#-#-#-#-#-#-#-#-#-#-#-#-#-#-#-#-#-#-#-#
# Nicklock module: Let opers change a user's nick and then stop that
# user from changing their nick again until unlocked.
# This module is oper-only.
# To use, NICKLOCK and NICKUNLOCK must be in one of your oper class blocks.
#<module name="nicklock">

#-#-#-#-#-#-#-#-#-#-#-#-#-#-#-#-#-#-#-#-#-#-#-#-#-#-#-#-#-#-#-#-#-#-#-#
# No CTCP module: Adds the channel mode +C to block CTCPs and extban
# 'C' to block CTCPs sent by specific users.
#<module name="noctcp">

#-#-#-#-#-#-#-#-#-#-#-#-#-#-#-#-#-#-#-#-#-#-#-#-#-#-#-#-#-#-#-#-#-#-#-#
# No kicks module: Adds the +Q channel mode and the Q: extban to deny
# certain users from kicking.
#<module name="nokicks">

#-#-#-#-#-#-#-#-#-#-#-#-#-#-#-#-#-#-#-#-#-#-#-#-#-#-#-#-#-#-#-#-#-#-#-#
# No nicks module: Adds the +N channel mode, as well as the 'N' extban.
# +N stops all users from changing their nick, the N extban stops
# anyone from matching a +b N:nick!user@host mask from changing their
# nick.
#<module name="nonicks">

#-#-#-#-#-#-#-#-#-#-#-#-#-#-#-#-#-#-#-#-#-#-#-#-#-#-#-#-#-#-#-#-#-#-#-#
# No part message module: Adds extban 'p' to block part messages from #
# matching users.                                                     #
#<module name="nopartmsg">

#-#-#-#-#-#-#-#-#-#-#-#-#-#-#-#-#-#-#-#-#-#-#-#-#-#-#-#-#-#-#-#-#-#-#-#
# No notice module: Adds the channel mode +T and the extban 'T' to
# block specific users from noticing the channel.
#<module name="nonotice">

#-#-#-#-#-#-#-#-#-#-#-#-#-#-#-#-#-#-#-#-#-#-#-#-#-#-#-#-#-#-#-#-#-#-#-#
# Network business join module:
# Allows an oper to join a channel using /OJOIN, giving them +Y on the
# channel which makes them immune to kick/deop/etc.
#<module name="ojoin">
#
# Specify the prefix that +Y will grant here.
# Leave 'prefix' empty if you do not wish +Y to grant a prefix.
# If 'notice' is set to on, upon /OJOIN, the server will notice the
# channel saying that the oper is joining on network business.
# If 'op' is set to on, it will give them +o along with +Y.
#<ojoin prefix="!" notice="yes" op="yes">

#-#-#-#-#-#-#-#-#-#-#-#-#-#-#-#-#-#-#-#-#-#-#-#-#-#-#-#-#-#-#-#-#-#-#-#
# Oper channels mode: Adds the +O channel mode and extban O:<mask>
# to ban, except, etc. specific oper types. For example
# /mode #channel +iI O:* is equivalent to channel mode +O, but you
# may also set +iI O:AdminTypeOnly to only allow admins.
# Modes +I and +e work in a similar fashion.
#<module name="operchans">

#-#-#-#-#-#-#-#-#-#-#-#-#-#-#-#-#-#-#-#-#-#-#-#-#-#-#-#-#-#-#-#-#-#-#-#
# Oper join module: Auto-joins opers to a channel upon oper-up.
# This module is oper-only. For the user equivalent, see the conn_join
# module.
#<module name="operjoin">
#
#-#-#-#-#-#-#-#-#-#-#   OPERJOIN CONFIGURATION   -#-#-#-#-#-#-#-#-#-#-#
#                                                                     #
# If you are using the operjoin module, specify options here:         #
#                                                                     #
# channel     -      The channel name to join, can also be a comma    #
#                    separated list e.g. "#channel1,#channel2".       #
#                                                                     #
# override    -      If on, lets the oper join walking thru any modes #
#                    that might be set, even bans.                    #
#                                                                     #
#<operjoin channel="#channel" override="no">
#
# Alternatively you can use the autojoin="channellist" in a <type>    #
# tag to set specific autojoins for a type of oper, for example:      #
#
#<type name="Helper" autojoin="#help" classes="...">

#-#-#-#-#-#-#-#-#-#-#-#-#-#-#-#-#-#-#-#-#-#-#-#-#-#-#-#-#-#-#-#-#-#-#-#
# Oper log module: Logs all oper commands to the server log (with log
# type "m_operlog" at default loglevel), and optionally to the 'r'
# snomask.
# This module is oper-only.
#<module name="operlog">
#
# If the following option is on then all oper commands will be sent to
# the snomask 'r'. The default is off.
#<operlog tosnomask="off">

#-#-#-#-#-#-#-#-#-#-#-#-#-#-#-#-#-#-#-#-#-#-#-#-#-#-#-#-#-#-#-#-#-#-#-#
# Oper prefixing module: Adds a channel prefix mode +y which is given
# to all IRC operators automatically on all channels they are in.
# This prefix mode is more powerful than channel op and other regular
# prefix modes.
#
# Load this module if you want all your IRC operators to have channel
# operator powers.
#<module name="operprefix">
#
# You may additionally customise the prefix character.
#<operprefix prefix="!">

#-#-#-#-#-#-#-#-#-#-#-#-#-#-#-#-#-#-#-#-#-#-#-#-#-#-#-#-#-#-#-#-#-#-#-#
# Oper MOTD module: Provides support for separate message of the day
# on oper-up.
# This module is oper-only.
#<module name="opermotd">
#
#-#-#-#-#-#-#-#-#-#-#   OPERMOTD CONFIGURATION   -#-#-#-#-#-#-#-#-#-#-#
#                                                                     #
# If you are using the opermotd module, specify the motd here.   #
#                                                                     #
# onoper        - If on, the message is sent on /OPER, otherwise it's #
#                 only sent when /OPERMOTD is used.                   #
#                                                                     #
# processcolors - Allow color codes to be processed in the opermotd.  #
#                 Read the comment above <connect:allowmotdcolors> in #
#                 inspircd.conf.example for details.                  #
#                                                                     #
#<opermotd file="examples/opermotd.txt.example" onoper="yes" processcolors="false">

#-#-#-#-#-#-#-#-#-#-#-#-#-#-#-#-#-#-#-#-#-#-#-#-#-#-#-#-#-#-#-#-#-#-#-#
# Override module: Adds support for oper override.
# This module is oper-only.
#<module name="override">
#
#-#-#-#-#-#-#-#-#-#-#   OVERRIDE CONFIGURATION   -#-#-#-#-#-#-#-#-#-#-#
#                                                                     #
<<<<<<< HEAD
# override is too complex it describe here, see the wiki:             #
# http://wiki.inspircd.org/Modules/override                           #
=======
# m_override.so is too complex it describe here, see the wiki:        #
# https://wiki.inspircd.org/Modules/2.0/override                      #
>>>>>>> 53d822a7

#-#-#-#-#-#-#-#-#-#-#-#-#-#-#-#-#-#-#-#-#-#-#-#-#-#-#-#-#-#-#-#-#-#-#-#
# Oper levels module: Gives each oper a level and prevents actions
# being taken by lower level opers against higher level opers.
# Specify the level as the 'level' parameter of the <type> tag.
# This module is oper-only.
#<module name="operlevels">

#-#-#-#-#-#-#-#-#-#-#-#-#-#-#-#-#-#-#-#-#-#-#-#-#-#-#-#-#-#-#-#-#-#-#-#
# Oper modes module: Allows you to specify modes to add/remove on oper.
# Specify the modes as the 'modes' parameter of the <type> tag
# and/or as the 'modes' parameter of the <oper> tag.
# This module is oper-only. For the user equivalent, see the 
# conn_umodes module.
#<module name="opermodes">

#-#-#-#-#-#-#-#-#-#-#-#-#-#-#-#-#-#-#-#-#-#-#-#-#-#-#-#-#-#-#-#-#-#-#-#
# Password forwarding module: Forwards a password users can send on
# connect to the specified client below. The client is usually NickServ
# and this module is usually used to authenticate users with NickServ
# using their connect password.
#<module name="passforward">

<passforward
		# nick: nick to forward connect passwords to.
		nick="NickServ"

		# forwardmsg: Message to send to users using a connect password.
		# $nick will be the users' nick, $nickrequired will be the nick
		# of where the password is going (the nick above).
		# You can also use $user for the user ident string.
		forwardmsg="NOTICE $nick :*** Forwarding PASS to $nickrequired"

		# cmd: Command for the user to run when it receives a connect
		# password.
		cmd="PRIVMSG $nickrequired :IDENTIFY $pass">

#-#-#-#-#-#-#-#-#-#-#-#-#-#-#-#-#-#-#-#-#-#-#-#-#-#-#-#-#-#-#-#-#-#-#-#
# Password hash module: Allows hashed passwords to be used.
# To be useful, a hashing module like bcrypt also needs to be loaded.
#<module name="password_hash">
#
#-#-#-#-#-#-#-#-#-# PASSWORD HASH CONFIGURATION #-#-#-#-#-#-#-#-#-#-#-#
#
# To use this module, you must define a hash type for each oper's
# password you want to hash. For example:
#
#     <oper name="Brain"
#           host="ident@dialup15.isp.test.com"
#           hash="bcrypt"
#           password="$2a$10$Mss9AtHHslZTLBrXqM0FB.JBwD.UTSu8A48SfrY9exrpxbsRiRTbO"
#           type="NetAdmin">
#
# If you are using a hash algorithm which does not perform salting you can use
# HMAC to salt your passwords in order to prevent them from being looked up in
# a rainbow table.
#
#    hash="hmac-sha256" password="lkS1Nbtp$CyLd/WPQXizsbxFUTqFRoMvaC+zhOULEeZaQkUJj+Gg"
#
# Generate hashes using the /MKPASSWD command on the server.
# Don't run it on a server you don't trust with your password.

#-#-#-#-#-#-#-#-#-#-#-#-#-#-#-#-#-#-#-#-#-#-#-#-#-#-#-#-#-#-#-#-#-#-#-#
# PBKDF2 module: Allows other modules to generate PBKDF2 hashes,
# usually for cryptographic uses and security.
# This module relies on other hash providers (e.g. SHA256).
#<module name="pbkdf2">
#
# iterations: Iterations the hashing function runs when generating new
# hashes.
# length: Length in bytes of the derived key.
#<pbkdf2 iterations="12288" length="32">
# You can override these values with specific values
# for specific providers if you want to. Example given for SHA256.
#<pbkdf2prov hash="sha256" iterations="24576">

#-#-#-#-#-#-#-#-#-#-#-#-#-#-#-#-#-#-#-#-#-#-#-#-#-#-#-#-#-#-#-#-#-#-#-#
# Permanent channels module: Channels with the permanent channel mode
# will remain open even after everyone else has left the channel, and
# therefore keep things like modes, ban lists and topic. Permanent
# channels -may- need support from your Services package to function
# properly with them. This adds channel mode +P.
# This module is oper-only.
#<module name="permchannels">
#
# If you like, this module can write a config file of permanent channels
# whenever +P is set, unset, or the topic/modes on a +P channel is changed.
# If you want to do this, set the filename below, and uncomment the include.
#
# If 'listmodes' is true then all list modes (+b, +I, +e, +g...) will be
# saved. Defaults to false.
#<permchanneldb filename="permchannels.conf" listmodes="true">
#<include file="permchannels.conf">
#
# You may also create channels on startup by using the <permchannels> block.
#<permchannels channel="#opers" modes="isP" topic="Opers only.">

#-#-#-#-#-#-#-#-#-#-#-#-#-#-#-#-#-#-#-#-#-#-#-#-#-#-#-#-#-#-#-#-#-#-#-#
# PostgreSQL module: Allows other SQL modules to access PgSQL databases
# through a unified API.
# This module is in extras. Re-run configure with:
# ./configure --enable-extras=m_pgsql.cpp
# and run make install, then uncomment this module to enable it.
#<module name="pgsql">
#
#-#-#-#-#-#-#-#-#-#-#-#- SQL CONFIGURATION   -#-#-#-#-#-#-#-#-#-#-#-#-#
#                                                                     #
<<<<<<< HEAD
# pgsql is more complex than described here, see the wiki for    #
# more: http://wiki.inspircd.org/Modules/pgsql                        #
=======
# m_pgsql.so is more complex than described here, see the wiki for    #
# more: https://wiki.inspircd.org/Modules/2.0/pgsql                   #
>>>>>>> 53d822a7
#
#<database module="pgsql" name="mydb" user="myuser" pass="mypass" host="localhost" id="my_database" ssl="no">

#-#-#-#-#-#-#-#-#-#-#-#-#-#-#-#-#-#-#-#-#-#-#-#-#-#-#-#-#-#-#-#-#-#-#-#
# Muteban: Implements extended ban 'm', which stops anyone matching
# a mask like +b m:nick!user@host from speaking on channel.
#<module name="muteban">

#-#-#-#-#-#-#-#-#-#-#-#-#-#-#-#-#-#-#-#-#-#-#-#-#-#-#-#-#-#-#-#-#-#-#-#
# Random quote module: Provides a random quote on connect.
# NOTE: Some of these may mimic fatal errors and confuse users and
# opers alike - BEWARE!
#<module name="randquote">
#
#-#-#-#-#-#-#-#-#-#-  RANDOMQUOTES CONFIGURATION -#-#-#-#-#-#-#-#-#-#-#
#                                                                     #
# Optional - If you specify to use the randquote module, then specify #
# below the path to the quotes file.                                  #
#                                                                     #
#<randquote file="quotes.txt">

#-#-#-#-#-#-#-#-#-#-#-#-#-#-#-#-#-#-#-#-#-#-#-#-#-#-#-#-#-#-#-#-#-#-#-#
# Redirect module: Adds channel redirection mode +L.                  #
# Optional: <redirect:antiredirect> to add usermode +L to stop forced #
# redirection and instead print an error.                             #
#                                                                     #
# Note: You can not update this with a simple rehash, it requires     #
# reloading the module for it to take effect.                         #
# This also breaks linking to servers that do not have the option.    #
# This defaults to false for the 2.0 version, it will be enabled in   #
# all the future versions.                                            #
#<module name="redirect">
#<redirect antiredirect="true">

#-#-#-#-#-#-#-#-#-#-#-#-#-#-#-#-#-#-#-#-#-#-#-#-#-#-#-#-#-#-#-#-#-#-#-#
# Regular expression provider for glob or wildcard (?/*) matching.
# You must have at least 1 provider loaded to use the filter or rline
# modules. This module has no additional requirements, as it uses the
# matching already present in InspIRCd core.
#<module name="regex_glob">

#-#-#-#-#-#-#-#-#-#-#-#-#-#-#-#-#-#-#-#-#-#-#-#-#-#-#-#-#-#-#-#-#-#-#-#
# Regular expression provider for PCRE (Perl-Compatible Regular
# Expressions). You need libpcre installed to compile and load this
# module. You must have at least 1 provider loaded to use the filter or
# rline modules.
#<module name="regex_pcre">

#-#-#-#-#-#-#-#-#-#-#-#-#-#-#-#-#-#-#-#-#-#-#-#-#-#-#-#-#-#-#-#-#-#-#-#
# Regular Expression Provider for RE2 Regular Expressions.
# You need libre2 installed and in your include/library paths in order
# to compile and load this module.
#<module name="regex_re2">

#-#-#-#-#-#-#-#-#-#-#-#-#-#-#-#-#-#-#-#-#-#-#-#-#-#-#-#-#-#-#-#-#-#-#-#
# Regular expression provider for POSIX regular expressions.
# You shouldn't need any additional libraries on a POSIX-compatible
# system (i.e.: any Linux, BSD, but not Windows). You must have at
# least 1 provider loaded to use filter or rline.
# On POSIX-compliant systems, regex syntax can be found by using the
# command: 'man 7 regex'.
#<module name="regex_posix">

#-#-#-#-#-#-#-#-#-#-#-#-#-#-#-#-#-#-#-#-#-#-#-#-#-#-#-#-#-#-#-#-#-#-#-#
# Regular expression provider for C++11 std::regex regular expressions.
# This module works on any fully compliant implementation of the C++11
# std::regex container. Examples for such are Visual C++ 2010 and newer
# but not libstdc++ (which GCC uses).
# You should verify that std::regex is supported by your setup before
# using this module, as it may compile normally but won't do anything
# on some implementations.
#<module name="regex_stdlib">
#
# Specify the regular expression engine to use here. Valid settings are
# bre, ere, awk, grep, egrep, ecmascript (default if not specified).
#<stdregex type="ecmascript">

#-#-#-#-#-#-#-#-#-#-#-#-#-#-#-#-#-#-#-#-#-#-#-#-#-#-#-#-#-#-#-#-#-#-#-#
# Regular expression provider for TRE regular expressions.
# This is the same regular expression engine used by UnrealIRCd, so
# if you are most familiar with the syntax of /SPAMFILTER from there,
# this is the provider you want. You need libtre installed in order
# to compile and load this module.
#<module name="regex_tre">

#-#-#-#-#-#-#-#-#-#-#-#-#-#-#-#-#-#-#-#-#-#-#-#-#-#-#-#-#-#-#-#-#-#-#-#
# Registered users only channel creation module. If enabled, only
# registered users and opers can create new channels.
#
# You probably *DO NOT* want to load this module on a public network.
#
#<module name="regonlycreate">

#-#-#-#-#-#-#-#-#-#-#-#-#-#-#-#-#-#-#-#-#-#-#-#-#-#-#-#-#-#-#-#-#-#-#-#
# Remove module: Adds the /REMOVE command which is a peaceful
# alternative to /KICK.
#<module name="remove">
#
# supportnokicks: If true, /REMOVE is not allowed on channels where the
# nokicks (+Q) mode is set. Defaults to false.
# protectedrank: Members having this rank or above may not be /REMOVE'd
# by anyone. Set to 0 to disable this feature. Defaults to 50000.
#<remove supportnokicks="true" protectedrank="50000">

#-#-#-#-#-#-#-#-#-#-#-#-#-#-#-#-#-#-#-#-#-#-#-#-#-#-#-#-#-#-#-#-#-#-#-#
# A module to block, kick or ban upon similar messages being uttered several times.
# Syntax [~*][lines]:[sec]{[:difference]}{[:matchlines]}
# ~ is to block, * is to ban, default is kick.
# lines - In mode 1 the amount of lines that has to match consecutively - In mode 2 the size of the backlog to keep for matching
# seconds - How old the message has to be before it's invalidated.
# distance - Edit distance, in percent, between two strings to trigger on.
# matchlines - When set, the function goes into mode 2. In this mode the function will trigger if this many of the last <lines> matches.
#
# As this module can be rather CPU-intensive, it comes with some options.
# maxbacklog - Maximum size that can be specified for backlog. 0 disables multiline matching.
# maxdistance - Max percentage of difference between two lines we'll allow to match. Set to 0 to disable edit-distance matching.
# maxlines - Max lines of backlog to match against.
# maxtime - Maximum period of time a user can set. 0 to allow any.
# size - Maximum number of characters to check for, can be used to truncate messages
# before they are checked, resulting in less CPU usage. Increasing this beyond 512
# doesn't have any effect, as the maximum length of a message on IRC cannot exceed that.
#<repeat maxbacklog="20" maxlines="20" maxdistance="50" maxtime="0" size="512">
#<module name="repeat">

#-#-#-#-#-#-#-#-#-#-#-#-#-#-#-#-#-#-#-#-#-#-#-#-#-#-#-#-#-#-#-#-#-#-#-#
# Restricted channels module: Allows only opers to create channels.
#
# You probably *DO NOT* want to load this module on a public network.
#
#<module name="restrictchans">

#-#-#-#-#-#-#-#-#-#-#-#-#-#-#-#-#-#-#-#-#-#-#-#-#-#-#-#-#-#-#-#-#-#-#-#
# Restrict message module: Allows users to only message opers.
#
# You probably *DO NOT* want to load this module on a public network.
#
#<module name="restrictmsg">

#-#-#-#-#-#-#-#-#-#-#-#-#-#-#-#-#-#-#-#-#-#-#-#-#-#-#-#-#-#-#-#-#-#-#-#
# R-Line module: Ban users through regular expression patterns.
#<module name="rline">
#
#-#-#-#-#-#-#-#-#-#-#-#- RLINE CONFIGURATION -#-#-#-#-#-#-#-#-#-#-#-#-#
#
# If you wish to re-check a user when they change nickname (can be
# useful under some situations, but *can* also use CPU with more users
# on a server) then set 'matchonnickchange' to yes.
# Also, this is where you set what Regular Expression engine is to be
# used. If you ever change it while running, all of your R-Lines will
# be wiped. This is the regex engine used by all R-Lines set, and
# regex_<engine> must be loaded, or rline will be non-functional
# until you load it or change the engine to one that is loaded.
#
#<rline matchonnickchange="yes" engine="pcre">
#
# Generally, you will NOT want to use 'glob' here, as this turns
# rline into just another gline. The exceptions are that rline will
# always use the full "nick!user@host realname" string, rather than only
# user@host, but beware that only the ? and * wildcards are available,
# and are the only way to specify where the space can occur if you do
# use glob. For this reason, is recommended to use a real regex engine
# so that at least \s or [[:space:]] is available.

#-#-#-#-#-#-#-#-#-#-#-#-#-#-#-#-#-#-#-#-#-#-#-#-#-#-#-#-#-#-#-#-#-#-#-#
# RMODE module: Adds the /RMODE command
# Allows channel mods to remove list modes en masse.
# Syntax: /rmode <channel> <mode> [pattern]
# E.g. '/rmode #Channel b m:*' will remove all mute-extbans on the channel.
#<module name="rmode">

#-#-#-#-#-#-#-#-#-#-#-#-#-#-#-#-#-#-#-#-#-#-#-#-#-#-#-#-#-#-#-#-#-#-#-#
# SAJOIN module: Adds the /SAJOIN command which forcibly joins a user
# to the given channel.
# This module is oper-only.
# To use, SAJOIN must be in one of your oper class blocks.
# Opers need the users/sajoin-others priv to be able to /SAJOIN users
# other than themselves.
#<module name="sajoin">

#-#-#-#-#-#-#-#-#-#-#-#-#-#-#-#-#-#-#-#-#-#-#-#-#-#-#-#-#-#-#-#-#-#-#-#
# SAKICK module: Adds the /SAKICK command which kicks a user from the
# given channel.
# This module is oper-only.
# To use, SAKICK must be in one of your oper class blocks.
#<module name="sakick">

#-#-#-#-#-#-#-#-#-#-#-#-#-#-#-#-#-#-#-#-#-#-#-#-#-#-#-#-#-#-#-#-#-#-#-#
# SAMODE module: Adds the /SAMODE command which allows server operators
# to change modes on a channel without requiring them to have any
# channel priviliges. Also allows changing user modes for any user.
# This module is oper-only.
# To use, SAMODE must be in one of your oper class blocks.
#<module name="samode">

#-#-#-#-#-#-#-#-#-#-#-#-#-#-#-#-#-#-#-#-#-#-#-#-#-#-#-#-#-#-#-#-#-#-#-#
# SANICK module: Adds the /SANICK command which allows opers to change
# users' nicks.
# This module is oper-only.
# To use, SANICK must be in one of your oper class blocks.
#<module name="sanick">

#-#-#-#-#-#-#-#-#-#-#-#-#-#-#-#-#-#-#-#-#-#-#-#-#-#-#-#-#-#-#-#-#-#-#-#
# SAPART module: Adds the /SAPART command which forcibly parts a user
# from a channel.
# This module is oper-only.
# To use, SAPART must be in one of your oper class blocks.
#<module name="sapart">

#-#-#-#-#-#-#-#-#-#-#-#-#-#-#-#-#-#-#-#-#-#-#-#-#-#-#-#-#-#-#-#-#-#-#-#
# SAQUIT module: Adds the /SAQUIT command which forcibly quits a user.
# This module is oper-only.
# To use, SAQUIT must be in one of your oper class blocks.
#<module name="saquit">

#-#-#-#-#-#-#-#-#-#-#-#-#-#-#-#-#-#-#-#-#-#-#-#-#-#-#-#-#-#-#-#-#-#-#-#
# SATOPIC module: Adds the /SATOPIC command which allows changing the
# topic on a channel without requiring any channel priviliges.
# This module is oper-only.
# To use, SATOPIC must be in one of your oper class blocks.
#<module name="satopic">

#-#-#-#-#-#-#-#-#-#-#-#-#-#-#-#-#-#-#-#-#-#-#-#-#-#-#-#-#-#-#-#-#-#-#-#
# SASL authentication module: Provides support for IRC Authentication
# Layer via AUTHENTICATE. Note: You also need to have cap loaded
# for SASL to work.
<<<<<<< HEAD
#<module name="sasl">
=======
#<module name="m_sasl.so">
# Define the following to your services server name to improve security
# by ensuring the SASL messages are only sent to the services server
# and not to all connected servers. This prevents a rogue server from
# capturing SASL messages.
#<sasl target="services.mynetwork.com">
>>>>>>> 53d822a7

#-#-#-#-#-#-#-#-#-#-#-#-#-#-#-#-#-#-#-#-#-#-#-#-#-#-#-#-#-#-#-#-#-#-#-#
# Secure list module: Prevent /LIST in the first minute of connection,
# crippling most spambots and trojan spreader bots.
#<module name="securelist">
#
#-#-#-#-#-#-#-#-#-# SECURELIST CONFIGURATION -#-#-#-#-#-#-#-#-#-#-#-#-#
#                                                                     #
# Securelist can be harmful to some IRC search engines. To prevent    #
# securelist blocking these sites from listing, define exception tags #
# as shown below:                                                     #
#<securehost exception="*@*.netsplit.de">
#<securehost exception="*@*.ircdriven.com">
#<securehost exception="*@*.ircs.me">
#                                                                     #
# Define the following variable to change how long a user must wait   #
# before issuing a LIST. If not defined, defaults to 60 seconds.      #
#                                                                     #
#<securelist waittime="1m">                                           #

#-#-#-#-#-#-#-#-#-#-#-#-#-#-#-#-#-#-#-#-#-#-#-#-#-#-#-#-#-#-#-#-#-#-#-#
# Servprotect module: Provides support for Austhex style +k /
# UnrealIRCD +S services mode.
#<module name="servprotect">

#-#-#-#-#-#-#-#-#-#-#-#-#-#-#-#-#-#-#-#-#-#-#-#-#-#-#-#-#-#-#-#-#-#-#-#
# See nicks module: Adds snomask +n and +N which show local and remote
# nick changes.
# This module is oper-only.
#<module name="seenicks">

#-#-#-#-#-#-#-#-#-#-#-#-#-#-#-#-#-#-#-#-#-#-#-#-#-#-#-#-#-#-#-#-#-#-#-#
# Set idle module: Adds a command for opers to change their idle time.
# This module is oper-only.
# To use, SETIDLE must be in one of your oper class blocks.
#<module name="setidle">

#-#-#-#-#-#-#-#-#-#-#-#-#-#-#-#-#-#-#-#-#-#-#-#-#-#-#-#-#-#-#-#-#-#-#-#
# Services support module: Adds several usermodes such as +R and +M.
# This module implements the 'identified' state via account names,
# and is similar in operation to the way asuka and ircu handle services.
#
# At the same time, this offers +r for users and channels to mark them
# as identified separately from the idea of a master account, which
# can be useful for services which are heavily nick-as-account centric.
#
# Also of note is that this module implements two extbans:
# +b R: (stop matching account names from joining)
# +b U:n!u@h (blocks matching unregistered users)
#
#<module name="services_account">

#-#-#-#-#-#-#-#-#-#-#-#-#-#-#-#-#-#-#-#-#-#-#-#-#-#-#-#-#-#-#-#-#-#-#-#
# Sethost module: Adds the /SETHOST command.
# This module is oper-only.
# To use, SETHOST must be in one of your oper class blocks.
# See the chghost module for how to customise valid chars for hostnames.
#<module name="sethost">

#-#-#-#-#-#-#-#-#-#-#-#-#-#-#-#-#-#-#-#-#-#-#-#-#-#-#-#-#-#-#-#-#-#-#-#
# Setident module: Adds the /SETIDENT command.
# This module is oper-only.
# To use, SETIDENT must be in one of your oper class blocks.
#<module name="setident">

#-#-#-#-#-#-#-#-#-#-#-#-#-#-#-#-#-#-#-#-#-#-#-#-#-#-#-#-#-#-#-#-#-#-#-#
# SETNAME module: Adds the /SETNAME command.
#<module name="setname">

#-#-#-#-#-#-#-#-#-#-#-#-#-#-#-#-#-#-#-#-#-#-#-#-#-#-#-#-#-#-#-#-#-#-#-#
# Serverban: Implements extended ban 's', which stops anyone connected
# to a server matching a mask like +b s:server.mask.here from joining.
#<module name="serverban">

#-#-#-#-#-#-#-#-#-#-#-#-#-#-#-#-#-#-#-#-#-#-#-#-#-#-#-#-#-#-#-#-#-#-#-#
# SHA1 module: Allows other modules to generate SHA1 hashes.
# Required by the WebSocket module.
#<module name="sha1">

#-#-#-#-#-#-#-#-#-#-#-#-#-#-#-#-#-#-#-#-#-#-#-#-#-#-#-#-#-#-#-#-#-#-#-#
# Showfile: Provides support for showing a text file to users when    #
# they enter a command.                                               #
# This module adds one command for each <showfile> tag that shows the #
# given file to the user as a series of messages or numerics.         #
#<module name="showfile">                                             #
#                                                                     #
#-#-#-#-#-#-#-#-#-#-# SHOWFILE CONFIGURATION -#-#-#-#-#-#-#-#-#-#-#-#-#
#                                                                     #
# name    - The name of the command which displays this file. This is #
#           the only mandatory setting, all others are optional.      #
# file    - The text file to be shown to the user.                    #
#           By default same as the command name.                      #
# method  - How should the file be shown?                             #
#           * numeric: Send contents using a numeric                  #
#             (similar to /MOTD; the default).                        #
#           * notice:  Send contents as a series of notices.          #
#           * msg:     Send contents as a series of private messages. #
# colors  - If true, color codes (\c, \b, \u, etc.) will be processed #
#           and sent as ANSI colors. If false (default) the file will #
#           be displayed as-is.                                       #
#                                                                     #
# When using the method "numeric", the following extra settings are   #
# available:                                                          #
#                                                                     #
# introtext    - Introductory line, "Showing <name>" by default.      #
# intronumeric - Numeric used for the introductory line.              #
# numeric      - Numeric used for sending the text itself.            #
# endtext      - Ending line, "End of <name>" by default.             #
# endnumeric   - Numeric used for the ending line.                    #
#                                                                     #
#<showfile name="RULES"
#          file="rules.txt"
#          colors="true"
#          introtext="Server rules:"
#          endtext="End of server rules.">

#-#-#-#-#-#-#-#-#-#-#-#-#-#-#-#-#-#-#-#-#-#-#-#-#-#-#-#-#-#-#-#-#-#-#-#
# Show whois module: Adds the +W usermode which allows opers to see
# when they are /WHOIS'd.
# This module is oper-only by default.
#<module name="showwhois">
#
# If you wish, you may also let users set this mode. Only opers with the
# users/auspex priv will see real hosts of people, though.
#<showwhois opersonly="yes"
#
# You may also set whether or not users should receive whois notices,
# should they be /WHOIS'd by an oper.
#showfromopers="yes">

#-#-#-#-#-#-#-#-#-#-#-#-#-#-#-#-#-#-#-#-#-#-#-#-#-#-#-#-#-#-#-#-#-#-#-#
# Shun module: Provides the /SHUN command, which stops a user from
# executing all except configured commands.
# This module is oper-only.
# To use, SHUN must be in one of your oper class blocks.
#<module name="shun">
#
# You may also configure which commands you wish a user to be able to
# perform when shunned. It should be noted that if a shunned user
# issues QUIT or PART then their message will be removed, as if they
# did not issue one.
#
# You can optionally let the user know that their command was blocked.
#
# You may also let SHUN affect opers (defaults to no).
#<shun enabledcommands="ADMIN PING PONG QUIT PART JOIN" notifyuser="yes" affectopers="no">

#-#-#-#-#-#-#-#-#-#-#-#-#-#-#-#-#-#-#-#-#-#-#-#-#-#-#-#-#-#-#-#-#-#-#-#
# SSL channel mode module: Adds support for SSL-only channels via
# channel mode +z and the 'z' extban which matches SSL client
# certificate fingerprints.
# Does not do anything useful without a working SSL module and the
# sslinfo module (see below).
#<module name="sslmodes">

#-#-#-#-#-#-#-#-#-#-#-#-#-#-#-#-#-#-#-#-#-#-#-#-#-#-#-#-#-#-#-#-#-#-#-#
# GnuTLS SSL module: Adds support for SSL connections using GnuTLS,
# if enabled. You must answer 'yes' in ./configure when asked or
# manually symlink the source for this module from the directory
# src/modules/extra, if you want to enable this, or it will not load.
#<module name="ssl_gnutls">
#
#-#-#-#-#-#-#-#-#-#-#-  GNUTLS CONFIGURATION   -#-#-#-#-#-#-#-#-#-#-#-#
#                                                                     #
<<<<<<< HEAD
# ssl_gnutls is too complex to describe here, see the wiki:           #
# http://wiki.inspircd.org/Modules/ssl_gnutls                         #
=======
# m_ssl_gnutls.so is too complex to describe here, see the wiki:      #
# https://wiki.inspircd.org/Modules/2.0/ssl_gnutls                    #
>>>>>>> 53d822a7

#-#-#-#-#-#-#-#-#-#-#-#-#-#-#-#-#-#-#-#-#-#-#-#-#-#-#-#-#-#-#-#-#-#-#-#
# SSL info module: Allows users to retrieve information about other
# users' peer SSL certificates and keys. This can be used by client
# scripts to validate users. For this to work, one of ssl_gnutls
# or ssl_openssl must be loaded. This module also adds the
# "* <user> is using a secure connection" whois line, the ability for
# opers to use SSL cert fingerprints to verify their identity and the
# ability to force opers to use SSL connections in order to oper up.
# It is highly recommended to load this module if you use SSL on your
# network.
# For how to use the oper features, please see the first example <oper> tag
# in opers.conf.example.
#
#<module name="sslinfo">

#-#-#-#-#-#-#-#-#-#-#-#-#-#-#-#-#-#-#-#-#-#-#-#-#-#-#-#-#-#-#-#-#-#-#-#
# mbedTLS SSL module: Adds support for SSL/TLS connections using mbedTLS.
#<module name="ssl_mbedtls">

#-#-#-#-#-#-#-#-#-#-#-#-#-#-#-#-#-#-#-#-#-#-#-#-#-#-#-#-#-#-#-#-#-#-#-#
# OpenSSL SSL module: Adds support for SSL connections using OpenSSL,
# if enabled. You must answer 'yes' in ./configure when asked or symlink
# the source for this module from the directory src/modules/extra, if
# you want to enable this, or it will not load.
#<module name="ssl_openssl">
#
#-#-#-#-#-#-#-#-#-#-#- OPENSSL CONFIGURATION   -#-#-#-#-#-#-#-#-#-#-#-#
#                                                                     #
<<<<<<< HEAD
# ssl_openssl is too complex to describe here, see the wiki:          #
# http://wiki.inspircd.org/Modules/ssl_openssl                        #
=======
# m_ssl_openssl.so is too complex to describe here, see the wiki:     #
# https://wiki.inspircd.org/Modules/2.0/ssl_openssl                   #
>>>>>>> 53d822a7

#-#-#-#-#-#-#-#-#-#-#-#-#-#-#-#-#-#-#-#-#-#-#-#-#-#-#-#-#-#-#-#-#-#-#-#
# Strip color module: Adds channel mode +S that strips color codes and
# all control codes except CTCP from all messages sent to the channel.
#<module name="stripcolor">

#-#-#-#-#-#-#-#-#-#-#-#-#-#-#-#-#-#-#-#-#-#-#-#-#-#-#-#-#-#-#-#-#-#-#-#
# Silence module: Adds support for the /SILENCE command, which allows
# users to have a server-side ignore list for their client.
#<module name="silence">
#
# Set the maximum number of entries allowed on a user's silence list.
#<silence maxentries="32"
#
# Whether messages from U-lined servers will bypass silence masks.
#exemptuline="yes">

#-#-#-#-#-#-#-#-#-#-#-#-#-#-#-#-#-#-#-#-#-#-#-#-#-#-#-#-#-#-#-#-#-#-#-#
# SQLite3 module: Allows other SQL modules to access SQLite3          #
# databases through a unified API.                                    #
# This module is in extras. Re-run configure with:                    #
# ./configure --enable-extras=m_sqlite3.cpp
# and run make install, then uncomment this module to enable it.      #
#
#<module name="sqlite3">
#
#-#-#-#-#-#-#-#-#-#-#-#- SQL CONFIGURATION   -#-#-#-#-#-#-#-#-#-#-#-#-#
#                                                                     #
<<<<<<< HEAD
# sqlite is more complex than described here, see the wiki for more   #
# info: http://wiki.inspircd.org/Modules/sqlite3                      #
=======
# m_sqlite.so is more complex than described here, see the wiki for   #
# more: https://wiki.inspircd.org/Modules/2.0/sqlite3                 #
>>>>>>> 53d822a7
#
#<database module="sqlite" hostname="/full/path/to/database.db" id="anytext">

#-#-#-#-#-#-#-#-#-#-#-#-#-#-#-#-#-#-#-#-#-#-#-#-#-#-#-#-#-#-#-#-#-#-#-#
# SQL authentication module: Allows IRCd connections to be tied into
# a database table (for example a forum).
# This module is in extras. Re-run configure with:
# ./configure --enable-extras=m_sqlauth.cpp
# and run make install, then uncomment this module to enable it.
#
#<module name="sqlauth">
#
#-#-#-#-#-#-#-#-#-#-#- SQLAUTH CONFIGURATION   -#-#-#-#-#-#-#-#-#-#-#-#
#                                                                     #
<<<<<<< HEAD
# sqlauth is too complex to describe here, see the wiki:              #
# http://wiki.inspircd.org/Modules/sqlauth                            #
=======
# m_sqlauth.so is too complex to describe here, see the wiki:         #
# https://wiki.inspircd.org/Modules/2.0/sqlauth                       #
>>>>>>> 53d822a7

#-#-#-#-#-#-#-#-#-#-#-#-#-#-#-#-#-#-#-#-#-#-#-#-#-#-#-#-#-#-#-#-#-#-#-#
# SQL oper module: Allows you to store oper credentials in an SQL table
# This module is in extras. Re-run configure with:
# ./configure --enable-extras=m_sqloper.cpp
# and run make install, then uncomment this module to enable it.
#
#<module name="sqloper">
#
#-#-#-#-#-#-#-#-#-#-#- SQLOPER CONFIGURATION   -#-#-#-#-#-#-#-#-#-#-#-#
#                                                                     #
# dbid       - Database ID to use (see SQL modules).                  #
# hash       - Hashing provider to use for password hashing.          #
#                                                                     #
# See also: https://wiki.inspircd.org/Modules/2.0/sqloper             #
#                                                                     #
#<sqloper dbid="1" hash="bcrypt">

#-#-#-#-#-#-#-#-#-#-#-#-#-#-#-#-#-#-#-#-#-#-#-#-#-#-#-#-#-#-#-#-#-#-#-#
# StartTLS module: Implements STARTTLS, which allows clients          #
# connected to non SSL enabled ports to enable SSL, if a proper SSL   #
# module is loaded (either ssl_gnutls or ssl_openssl).                #
#<module name="starttls">

#-#-#-#-#-#-#-#-#-#-#-#-#-#-#-#-#-#-#-#-#-#-#-#-#-#-#-#-#-#-#-#-#-#-#-#
# SVSHold module: Implements SVSHOLD. Like Q:Lines, but can only be   #
# added/removed by Services.                                          #
#<module name="svshold">
# SVSHOLD does not generate server notices by default, you can turn
# notices on by uncommenting the next line.
#<svshold silent="false">

#-#-#-#-#-#-#-#-#-#-#-#-#-#-#-#-#-#-#-#-#-#-#-#-#-#-#-#-#-#-#-#-#-#-#-#
# SWHOIS module: Allows you to add arbitrary lines to user WHOIS.
# This module is oper-only.
# To use, SWHOIS must be in one of your oper class blocks.
#<module name="swhois">

#-#-#-#-#-#-#-#-#-#-#-#-#-#-#-#-#-#-#-#-#-#-#-#-#-#-#-#-#-#-#-#-#-#-#-#
# Timed bans module: Adds timed channel bans with the /TBAN command.
#<module name="timedbans">

#-#-#-#-#-#-#-#-#-#-#-#-#-#-#-#-#-#-#-#-#-#-#-#-#-#-#-#-#-#-#-#-#-#-#-#
# Test line module: Adds the /TLINE command, used to test how many
# users a /GLINE or /ZLINE etc. would match.
# This module is oper-only.
# To use, TLINE must be in one of your oper class blocks.
#<module name="tline">

#-#-#-#-#-#-#-#-#-#-#-#-#-#-#-#-#-#-#-#-#-#-#-#-#-#-#-#-#-#-#-#-#-#-#-#
# Topiclock module: implements server-side topic locking to achieve deeper
# integration with services packages.
#<module name="topiclock">

#-#-#-#-#-#-#-#-#-#-#-#-#-#-#-#-#-#-#-#-#-#-#-#-#-#-#-#-#-#-#-#-#-#-#-#
# UHNAMES support module: Adds support for the IRCX style UHNAMES
# extension, which displays ident and hostname in the names list for
# each user, saving clients from doing a WHO on the channel.
# If a client does not support UHNAMES it will not enable it, this will
# not break incompatible clients.
#<module name="uhnames">

#-#-#-#-#-#-#-#-#-#-#-#-#-#-#-#-#-#-#-#-#-#-#-#-#-#-#-#-#-#-#-#-#-#-#-#
# Uninvite module: Adds the /UNINVITE command which lets users remove
# pending invites from channels without waiting for the user to join.
#<module name="uninvite">

#-#-#-#-#-#-#-#-#-#-#-#-#-#-#-#-#-#-#-#-#-#-#-#-#-#-#-#-#-#-#-#-#-#-#-#
# Userip module: Adds the /USERIP command.
# Allows users to query their own IP, also allows opers to query the IP
# of anyone else.
#<module name="userip">

#-#-#-#-#-#-#-#-#-#-#-#-#-#-#-#-#-#-#-#-#-#-#-#-#-#-#-#-#-#-#-#-#-#-#-#
# Vhost module: Adds the VHOST command which allows for adding virtual
# hosts which are accessible using a username and password in the config.
#<module name="vhost">
#
#-#-#-#-#-#-#-#-#-#-#- VHOST CONFIGURATION   -#-#-#-#-#-#-#-#-#-#-#-#-#
#                                                                     #
# user       - Username for the vhost.                                #
#                                                                     #
# pass       - Password for the vhost.                                #
#                                                                     #
# hash       - The hash for the specific user (optional)              #
#              password_hash and a hashing module must be loaded for  #
#              this to work.                                          #
#                                                                     #
# host       - Vhost to set.                                          #
#
#<vhost user="some_username" pass="some_password" host="some.host.test.cc">
#<vhost user="foo" password="$2a$10$iTuYLT6BRhRlOgzfsW9oPe62etW.oXwSpyKw5rJit64SGZanLXghO" hash="bcrypt" host="some.other.host.example.com">

#-#-#-#-#-#-#-#-#-#-#-#-#-#-#-#-#-#-#-#-#-#-#-#-#-#-#-#-#-#-#-#-#-#-#-#
# Watch module: Adds the WATCH command, which is used by clients to
# maintain notify lists.
#<module name="watch">
#
# Set the maximum number of entries on a user's watch list below.
#<watch maxentries="32">

#-#-#-#-#-#-#-#-#-#-#-#-#-#-#-#-#-#-#-#-#-#-#-#-#-#-#-#-#-#-#-#-#-#-#-#
# WebSocket module: Adds HTML5 WebSocket support.
# Specify hook="websocket" in a <bind> tag to make that port accept
# WebSocket connections. Compatible with SSL/TLS.
# Requires SHA-1 hash support available in the sha1 module.
#<module name="websocket">

#-#-#-#-#-#-#-#-#-#-#-#-#-#-#-#-#-#-#-#-#-#-#-#-#-#-#-#-#-#-#-#-#-#-#-#
# XLine database: Stores all *Lines (G/Z/K/R/any added by other modules)
# in a file which is re-loaded on restart. This is useful
# for two reasons: it keeps bans so users may not evade them, and on
# bigger networks, server connections will take less time as there will
# be a lot less bans to apply - as most of them will already be there.
#<module name="xline_db">

# Specify the filename for the xline database here.
#<xlinedb filename="xline.db">

#-#-#-#-#-#-#-#-#-#-#-#-#-#-#-#-#-#-#-#-#-#-#-#-#-#-#-#-#-#-#-#-#-#-#-#
#    ____                _   _____ _     _       ____  _ _   _        #
#   |  _ \ ___  __ _  __| | |_   _| |__ (_)___  | __ )(_) |_| |       #
#   | |_) / _ \/ _` |/ _` |   | | | '_ \| / __| |  _ \| | __| |       #
#   |  _ <  __/ (_| | (_| |   | | | | | | \__ \ | |_) | | |_|_|       #
#   |_| \_\___|\__,_|\__,_|   |_| |_| |_|_|___/ |____/|_|\__(_)       #
#                                                                     #
# To link servers to InspIRCd, you MUST load the spanningtree module. #
# If you don't do this, server links will NOT work at all.            #
# This is by design, to allow for the implementation of other linking #
# protocols in modules in the future.                                 #

#-#-#-#-#-#-#-#-#-#-#-#-#-#-#-#-#-#-#-#-#-#-#-#-#-#-#-#-#-#-#-#-#-#-#-#
# Spanning tree module: Allows linking of servers using the spanning
# tree protocol (see the READ THIS BIT section above).
# You will almost always want to load this.
#
#<module name="spanningtree"><|MERGE_RESOLUTION|>--- conflicted
+++ resolved
@@ -10,7 +10,7 @@
 #                                                                     #
 #  By default, ALL modules are commented out. You must uncomment them #
 #  or add lines to your config to load modules. Please refer to       #
-#  https://wiki.inspircd.org/2.0/Modules for a list of modules and    #
+#  https://wiki.inspircd.org/3.0/Modules for a list of modules and    #
 #  each modules link for any additional conf tags they require.       #
 #                                                                     #
 #    ____                _   _____ _     _       ____  _ _   _        #
@@ -309,7 +309,7 @@
 #                                                                     #
 # Optional - If you specify to use the censor module, then you must   #
 # specify some censor tags. See also:                                 #
-# https://wiki.inspircd.org/Modules/2.0/censor                        #
+# https://wiki.inspircd.org/Modules/3.0/censor                        #
 #
 #<include file="examples/censor.conf.example">
 
@@ -320,7 +320,6 @@
 #
 #-#-#-#-#-#-#-#-#-#-#-# CGIIRC  CONFIGURATION #-#-#-#-#-#-#-#-#-#-#-#-#
 #
-<<<<<<< HEAD
 # If you use the cgiirc module then you must specify the gateways which
 # are authorised to forward IP/host information to your server. There
 # are currently two ways to do this:
@@ -356,14 +355,6 @@
 #
 # By default gateway connections are logged to the +w snomask. If you
 # do not want this to happen then you can uncomment this to disable it.
-=======
-# Optional - If you specify to use m_cgiirc, then you must specify one
-# or more cgihost tags which indicate authorised CGI:IRC servers which
-# will be connecting to your network, and an optional cgiirc tag.
-# For more information see: https://wiki.inspircd.org/Modules/2.0/cgiirc
-#
-# Set to yes if you want to notice opers when CGI:IRC clients connect.
->>>>>>> 53d822a7
 # <cgiirc opernotice="no">
 
 # IMPORTANT NOTE:
@@ -747,13 +738,8 @@
 # more blacklists.                                                    #
 #<module name="dnsbl">                                                #
 #                                                                     #
-<<<<<<< HEAD
 # For configuration options please see the wiki page for dnsbl at     #
-# http://wiki.inspircd.org/Modules/dnsbl                              #
-=======
-# For configuration options please see the wiki page for m_dnsbl at   #
-# https://wiki.inspircd.org/Modules/2.0/dnsbl                         #
->>>>>>> 53d822a7
+# https://wiki.inspircd.org/Modules/3.0/dnsbl                         #
 
 #-#-#-#-#-#-#-#-#-#-#-#-#-#-#-#-#-#-#-#-#-#-#-#-#-#-#-#-#-#-#-#-#-#-#-#
 # Exempt channel operators module: Provides support for allowing      #
@@ -900,7 +886,7 @@
 #
 #-#-#-#-#-#-#-#-#-#-#-  HOSTCHANGE  CONFIGURATION  -#-#-#-#-#-#-#-#-#-#
 #                                                                     #
-# See https://wiki.inspircd.org/Modules/2.0/hostchange for help.      #
+# See https://wiki.inspircd.org/Modules/3.0/hostchange for help.      #
 #                                                                     #
 #<host suffix="invalid.org" separator="." prefix="">
 #<hostchange mask="*@42.theanswer.example.org" action="addnick">
@@ -1186,7 +1172,6 @@
 #<module name="mlock">
 
 #-#-#-#-#-#-#-#-#-#-#-#-#-#-#-#-#-#-#-#-#-#-#-#-#-#-#-#-#-#-#-#-#-#-#-#
-<<<<<<< HEAD
 # Modenotice module: Adds the /MODENOTICE command that allows opers to
 # send notices to all users having the given user mode(s) set.
 #<module name="modenotice">
@@ -1195,19 +1180,6 @@
 # Monitor module: Adds support for MONITOR which is used by clients to
 # maintain notify lists.
 #<module name="monitor">
-=======
-# MsSQL module: Allows other SQL modules to access MS SQL Server
-# through a unified API.
-# This module is in extras. Re-run configure with:
-# ./configure --enable-extras=m_mssql.cpp
-# and run make install, then uncomment this module to enable it.
-#<module name="m_mssql.so">
-#
-#-#-#-#-#-#-#-#-#-#-#-#- SQL CONFIGURATION   -#-#-#-#-#-#-#-#-#-#-#-#-#
-#                                                                     #
-# m_mssql.so is more complex than described here, see wiki for more   #
-# info https://wiki.inspircd.org/Modules/2.0/mssql                    #
->>>>>>> 53d822a7
 #
 # Set the maximum number of entries on a user's monitor list below.
 #<monitor maxentries="30">
@@ -1222,13 +1194,8 @@
 #
 #-#-#-#-#-#-#-#-#-#-#-#- SQL CONFIGURATION   -#-#-#-#-#-#-#-#-#-#-#-#-#
 #                                                                     #
-<<<<<<< HEAD
 # mysql is more complex than described here, see the wiki for more    #
-# info: http://wiki.inspircd.org/Modules/mysql                        #
-=======
-# m_mysql.so is more complex than described here, see the wiki for    #
-# more: https://wiki.inspircd.org/Modules/2.0/mysql                   #
->>>>>>> 53d822a7
+# info: https://wiki.inspircd.org/Modules/3.0/mysql                   #
 #
 #<database module="mysql" name="mydb" user="myuser" pass="mypass" host="localhost" id="my_database2">
 
@@ -1396,13 +1363,8 @@
 #
 #-#-#-#-#-#-#-#-#-#-#   OVERRIDE CONFIGURATION   -#-#-#-#-#-#-#-#-#-#-#
 #                                                                     #
-<<<<<<< HEAD
 # override is too complex it describe here, see the wiki:             #
 # http://wiki.inspircd.org/Modules/override                           #
-=======
-# m_override.so is too complex it describe here, see the wiki:        #
-# https://wiki.inspircd.org/Modules/2.0/override                      #
->>>>>>> 53d822a7
 
 #-#-#-#-#-#-#-#-#-#-#-#-#-#-#-#-#-#-#-#-#-#-#-#-#-#-#-#-#-#-#-#-#-#-#-#
 # Oper levels module: Gives each oper a level and prevents actions
@@ -1510,13 +1472,8 @@
 #
 #-#-#-#-#-#-#-#-#-#-#-#- SQL CONFIGURATION   -#-#-#-#-#-#-#-#-#-#-#-#-#
 #                                                                     #
-<<<<<<< HEAD
-# pgsql is more complex than described here, see the wiki for    #
-# more: http://wiki.inspircd.org/Modules/pgsql                        #
-=======
-# m_pgsql.so is more complex than described here, see the wiki for    #
-# more: https://wiki.inspircd.org/Modules/2.0/pgsql                   #
->>>>>>> 53d822a7
+# pgsql is more complex than described here, see the wiki for         #
+# more: https://wiki.inspircd.org/Modules/3.0/pgsql                   #
 #
 #<database module="pgsql" name="mydb" user="myuser" pass="mypass" host="localhost" id="my_database" ssl="no">
 
@@ -1742,16 +1699,13 @@
 # SASL authentication module: Provides support for IRC Authentication
 # Layer via AUTHENTICATE. Note: You also need to have cap loaded
 # for SASL to work.
-<<<<<<< HEAD
 #<module name="sasl">
-=======
-#<module name="m_sasl.so">
 # Define the following to your services server name to improve security
 # by ensuring the SASL messages are only sent to the services server
 # and not to all connected servers. This prevents a rogue server from
-# capturing SASL messages.
+# capturing SASL messages and disables the SASL cap when services is
+# down.
 #<sasl target="services.mynetwork.com">
->>>>>>> 53d822a7
 
 #-#-#-#-#-#-#-#-#-#-#-#-#-#-#-#-#-#-#-#-#-#-#-#-#-#-#-#-#-#-#-#-#-#-#-#
 # Secure list module: Prevent /LIST in the first minute of connection,
@@ -1916,13 +1870,8 @@
 #
 #-#-#-#-#-#-#-#-#-#-#-  GNUTLS CONFIGURATION   -#-#-#-#-#-#-#-#-#-#-#-#
 #                                                                     #
-<<<<<<< HEAD
 # ssl_gnutls is too complex to describe here, see the wiki:           #
-# http://wiki.inspircd.org/Modules/ssl_gnutls                         #
-=======
-# m_ssl_gnutls.so is too complex to describe here, see the wiki:      #
-# https://wiki.inspircd.org/Modules/2.0/ssl_gnutls                    #
->>>>>>> 53d822a7
+# https://wiki.inspircd.org/Modules/3.0/ssl_gnutls                    #
 
 #-#-#-#-#-#-#-#-#-#-#-#-#-#-#-#-#-#-#-#-#-#-#-#-#-#-#-#-#-#-#-#-#-#-#-#
 # SSL info module: Allows users to retrieve information about other
@@ -1952,13 +1901,8 @@
 #
 #-#-#-#-#-#-#-#-#-#-#- OPENSSL CONFIGURATION   -#-#-#-#-#-#-#-#-#-#-#-#
 #                                                                     #
-<<<<<<< HEAD
 # ssl_openssl is too complex to describe here, see the wiki:          #
-# http://wiki.inspircd.org/Modules/ssl_openssl                        #
-=======
-# m_ssl_openssl.so is too complex to describe here, see the wiki:     #
-# https://wiki.inspircd.org/Modules/2.0/ssl_openssl                   #
->>>>>>> 53d822a7
+# https://wiki.inspircd.org/Modules/3.0/ssl_openssl                   #
 
 #-#-#-#-#-#-#-#-#-#-#-#-#-#-#-#-#-#-#-#-#-#-#-#-#-#-#-#-#-#-#-#-#-#-#-#
 # Strip color module: Adds channel mode +S that strips color codes and
@@ -1987,13 +1931,8 @@
 #
 #-#-#-#-#-#-#-#-#-#-#-#- SQL CONFIGURATION   -#-#-#-#-#-#-#-#-#-#-#-#-#
 #                                                                     #
-<<<<<<< HEAD
 # sqlite is more complex than described here, see the wiki for more   #
-# info: http://wiki.inspircd.org/Modules/sqlite3                      #
-=======
-# m_sqlite.so is more complex than described here, see the wiki for   #
-# more: https://wiki.inspircd.org/Modules/2.0/sqlite3                 #
->>>>>>> 53d822a7
+# info: https://wiki.inspircd.org/Modules/3.0/sqlite3                 #
 #
 #<database module="sqlite" hostname="/full/path/to/database.db" id="anytext">
 
@@ -2008,13 +1947,8 @@
 #
 #-#-#-#-#-#-#-#-#-#-#- SQLAUTH CONFIGURATION   -#-#-#-#-#-#-#-#-#-#-#-#
 #                                                                     #
-<<<<<<< HEAD
 # sqlauth is too complex to describe here, see the wiki:              #
-# http://wiki.inspircd.org/Modules/sqlauth                            #
-=======
-# m_sqlauth.so is too complex to describe here, see the wiki:         #
-# https://wiki.inspircd.org/Modules/2.0/sqlauth                       #
->>>>>>> 53d822a7
+# https://wiki.inspircd.org/Modules/3.0/sqlauth                       #
 
 #-#-#-#-#-#-#-#-#-#-#-#-#-#-#-#-#-#-#-#-#-#-#-#-#-#-#-#-#-#-#-#-#-#-#-#
 # SQL oper module: Allows you to store oper credentials in an SQL table
@@ -2029,7 +1963,7 @@
 # dbid       - Database ID to use (see SQL modules).                  #
 # hash       - Hashing provider to use for password hashing.          #
 #                                                                     #
-# See also: https://wiki.inspircd.org/Modules/2.0/sqloper             #
+# See also: https://wiki.inspircd.org/Modules/3.0/sqloper             #
 #                                                                     #
 #<sqloper dbid="1" hash="bcrypt">
 
