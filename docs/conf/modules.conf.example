--- conflicted
+++ resolved
@@ -419,11 +419,7 @@
 # If notice is set to yes, joining users will get a NOTICE before playback
 # telling them about the following lines being the pre-join history.
 # If bots is set to yes, it will also send to users marked with +B
-<<<<<<< HEAD
 #<chanhistory maxlines="50" notice="yes" bots="yes">
-=======
-#<chanhistory maxlines="20" notice="yes" bots="yes">
->>>>>>> dd3b11b3
 
 #-#-#-#-#-#-#-#-#-#-#-#-#-#-#-#-#-#-#-#-#-#-#-#-#-#-#-#-#-#-#-#-#-#-#-#
 # Channel logging module: Used to send snotice output to channels, to
@@ -457,40 +453,7 @@
 # Note that by default wildcard characters * and ? are allowed in
 # channel names. To disallow them, load m_channames and add characters
 # 42 and 63 to denyrange (see above).
-<<<<<<< HEAD
 #<module name="channelban">
-=======
-#<module name="m_channelban.so">
-
-#-#-#-#-#-#-#-#-#-#-#-#-#-#-#-#-#-#-#-#-#-#-#-#-#-#-#-#-#-#-#-#-#-#-#-#
-# Chanprotect module: Gives +q and +a channel modes.
-#
-# IMPORTANT: This module has been removed in the next major version of
-# InspIRCd. You should use m_customprefix instead.
-#<module name="m_chanprotect.so">
-
-#<chanprotect
-	# noservices: With this set to yes, when a user joins an empty channel,
-	# the server will set +q on them. If set to no, it will only set +o
-	# on them until they register the channel.
-	#noservices="no"
-
-	# qprefix: Prefix (symbol) to use for +q users.
-	#qprefix="~"
-
-	# aprefix: Prefix (symbol) to use for +a users.
-	#aprefix="&amp;"
-
-	# deprotectself: If this value is set (true, yes or 1), it will allow
-	# +a and +q users to remove the +a and +q from themselves, otherwise,
-	# the status will have to be removed by services.
-	#deprotectself="yes"
-
-	# deprotectothers: If this value is set to yes, true, or 1, then any
-	# user with +q or +a may remove the +q or +a from other users.
-	#deprotectothers="yes">
-
->>>>>>> dd3b11b3
 
 #-#-#-#-#-#-#-#-#-#-#-#-#-#-#-#-#-#-#-#-#-#-#-#-#-#-#-#-#-#-#-#-#-#-#-#
 # Check module: Adds the /CHECK command.
@@ -802,12 +765,6 @@
 
 #-#-#-#-#-#-#-#-#-#-#-#-#-#-#-#-#-#-#-#-#-#-#-#-#-#-#-#-#-#-#-#-#-#-#-#
 # Exempt channel operators module: Provides support for allowing      #
-<<<<<<< HEAD
-# channel operators to be exempt from some channel modes.  Supported  #
-# modes are blockcaps, noctcp, blockcolor, nickflood, flood, censor,  #
-# filter, regmoderated, nonick, nonotice, and stripcolor.             #
-#<module name="exemptchanops">                                        #
-=======
 # users of a specified channel status to be exempt from some channel  #
 # restriction modes. Supported restrictions are                       #
 # blockcaps, blockcolor, censor, filter, flood, nickflood, noctcp,    #
@@ -815,8 +772,7 @@
 # See <options:exemptchanops> in inspircd.conf.example for a more     #
 # detailed list of the restriction modes that can be exempted.        #
 # These are settable using /mode #chan +X <restriction>:<status>      #
-#<module name="m_exemptchanops.so">                                   #
->>>>>>> dd3b11b3
+#<module name="exemptchanops">                                        #
 
 #-#-#-#-#-#-#-#-#-#-#-#-#-#-#-#-#-#-#-#-#-#-#-#-#-#-#-#-#-#-#-#-#-#-#-#
 # Filter module: Provides message filtering, similar to SPAMFILTER.   #
@@ -914,16 +870,10 @@
 #
 #-#-#-#-#-#-#-#-#-#-#-#-  HELPOP  CONFIGURATION  -#-#-#-#-#-#-#-#-#-#-#
 #                                                                     #
-<<<<<<< HEAD
 # If you specify to use the helpop module, then specify below the     #
 # path to the helpop.conf file.                                       #
 #                                                                     #
-#<include file="examples/inspircd.helpop-full.example">
-=======
-# If you specify to use the m_helpop.so module, then specify below    #
-# the path to the helpop.conf file.                                   #
-#<include file="conf/examples/helpop-full.conf.example">
->>>>>>> dd3b11b3
+#<include file="examples/helpop-full.conf.example">
 
 #-#-#-#-#-#-#-#-#-#-#-#-#-#-#-#-#-#-#-#-#-#-#-#-#-#-#-#-#-#-#-#-#-#-#-#
 # Hide chans module: Allows users to hide their channels list from non-
