#####################
#  Helpop Standard  #
#####################

<alias text="HELP" replace="HELPOP $2-">

<helpop key="start" value="InspIRCd Help System

This system provides help for commands and modes.
Specify your question or a command name as the
parameter for this command.

/HELPOP CUSER    -      To see a list of user commands
/HELPOP COPER    -      To see a list of oper commands
/HELPOP UMODES   -      To see a list of user modes
/HELPOP CHMODES  -      To see a list of channel modes
/HELPOP SNOMASKS -      To see a list of oper snotice masks
/HELPOP EXTBANS  -      To see a list of extended bans">

<helpop key="nohelp" value="There is no help for the topic
you searched for. Please try again.">

#####################
#   User Commands   #
#####################

<helpop key="cuser" value="User Commands
-------------

PRIVMSG   NOTICE   NICK      JOIN      PART
CYCLE     KNOCK    MODE      DEVOICE   TOPIC
KICK      FPART    REMOVE    TBAN      INVITE
UNINVITE  AWAY     DCCALLOW  SILENCE   ACCEPT
MKPASSWD  VHOST    TITLE     SETNAME

WHOIS     WHOWAS   ISON      USERHOST  WATCH
LIST      NAMES    WHO       MOTD
ADMIN     MAP      LINKS     LUSERS    TIME
STATS     VERSION  INFO      MODULES   COMMANDS
SSLINFO

USER      PASS     PING     PONG       QUIT

OPER">

<helpop key="sslinfo" value="/SSLINFO <nick>

Displays information on the SSL connection and certificate of the
target user.">

<helpop key="uninvite" value="/UNINVITE <nick> <channel>

Uninvite a user from a channel, same syntax as INVITE.">

<helpop key="tban" value="/TBAN <channel> <duration> <banmask>

Sets a timed ban. The duration of the ban can be specified in the
following format: 1w2d3h4m6s which indicates a ban of one week, two
days, three hours, four minutes and six seconds. Alternatively the
ban may just be specified as a number of seconds. All timed bans
appear in the banlist as normal bans and may be safely removed
before their time is up.">

<helpop key="dccallow" value="/DCCALLOW - List allowed nicks
/DCCALLOW LIST - This also lists allowed nicks
/DCCALLOW +<nick> [<duration>] - Add a nick
/DCCALLOW -<nick> - Remove a nick
/DCCALLOW HELP - Display help

Duration is optional, and may be specified in seconds or in the
form of 1m2h3d4w5y.">

<helpop key="accept" value="/ACCEPT * - List accepted nicks
/ACCEPT +<nick> - Add a nick
/ACCEPT -<nick> - Remove a nick
This command accepts multiple nicks like so:
/ACCEPT +<nick1>,+<nick2>,-<nick3>

Manages your accept list. This list is used to determine who can
private message you when you have usermode +g set.">

<helpop key="cycle" value="/CYCLE <channel> :[<reason>]

Cycles a channel (leaving and rejoining), overrides restrictions that
would stop a new user joining, such as user limits and channel keys.">

<helpop key="title" value="/TITLE <name> <password>

Authenticate for a WHOIS title line and optionally a vhost using the
specified username and password.">

<helpop key="watch" value="/WATCH - List watched nicks that are online
/WATCH L - List watched nicks, online and offline
/WATCH C - Clear all watched nicks
/WATCH S - Show statistics
/WATCH +<nick> - Add a nick
/WATCH -<nick> - Remove a nick
This command accepts multiple nicks like so:
/WATCH +<nick1> +<nick2> -<nick3>">

<helpop key="vhost" value="/VHOST <username> <password>

Authenticate for a vhost using the specified username and password.">

<<<<<<< HEAD
<helpop key="remove" value="/REMOVE [channel] [nick] {[reason]}
=======
<helpop key="remove" value="/REMOVE <nick> <channel> [<reason>]
>>>>>>> 2cc3d7ec

Removes a user from a channel you specify. You must be at least a
channel halfoperator to remove a user. A removed user will part with
a message stating they were removed from the channel and by whom.">

<<<<<<< HEAD
<helpop key="rmode" value="/RMODE [channel] [modeletter] {[pattern]}

Removes listmodes from a channel.
E.g. /RMODE #Chan b m:* will remove all mute extbans.">

<helpop key="fpart" value="/FPART [channel] [nick] {[reason]}

This behaves identically to /REMOVE. /REMOVE is a builtin mIRC command
which caused trouble for some users.">
=======
<helpop key="fpart" value="/FPART <channel> <nick> [<reason>]

This behaves identically to /REMOVE, the only difference is that the
<channel> and <nick> parameters are switched around to match /KICK's
syntax. Also, /REMOVE is a builtin mIRC command which caused trouble
for some users.">
>>>>>>> 2cc3d7ec

<helpop key="devoice" value="/DEVOICE <channel>

Devoices yourself on the specified channel.">

<helpop key="silence" value="/SILENCE - Shows a list of silenced masks
/SILENCE +<mask> [<flags>] - Add a mask
/SILENCE -<mask> - Remove a mask

A serverside ignore of the given n!u@h mask. The letter(s) at the end
specify what is to be ignored from this hostmask.

Valid SILENCE Flags
-------------------

 p        Block private messages
 c        Block channel messages
 i        Block invites
 n        Block private notices
 t        Block channel notices
 a        Block all of the above
 x        Exception

Multiple letters may be specified. For an exception, you must pair x
with what you want excepted. For example, if you wanted to except
everything from people with a host matching *.foo.net, you would do
/SILENCE +*!*@*.foo.net xa

/SILENCE without a parameter will list the masks that you have silenced.">

<helpop key="knock" value="/KNOCK <channel>

Sends a notice to a channel indicating you wish to join.">

<helpop key="user" value="/USER <ident> <local host> <remote host> :<GECOS>

This command is used by your client to register your
IRC session, providing your ident and GECOS to the
server.

You should not use it during an established connection.">

<helpop key="nick" value="/NICK <new nick>

Change your nickname to <new nick>.">

<helpop key="quit" value="/QUIT [<reason>]

Quit from IRC and end your current session.">

<helpop key="version" value="/VERSION

Returns the server's version information.">

<helpop key="ping" value="/PING <server>

Ping a server. The server will answer with a PONG.">

<helpop key="pong" value="/PONG <server>

Your client should send this to answer server PINGs. You
should not issue this command manually.">

<helpop key="admin" value="/ADMIN [<server>]

Shows the administrative information for the given server.">

<helpop key="privmsg" value="/PRIVMSG <target> <text>

Sends a message to a user or channel specified in <target>.">

<helpop key="notice" value="/NOTICE <target> <text>

Sends a notice to a user or channel specified in <target>.">

<helpop key="join" value="/JOIN <channel>[,<channel>] [<key>][,<key>]

Joins one or more channels you provide the names for.">

<helpop key="names" value="/NAMES <channel>[,<channel>]

Return a list of users on the channels you provide.">

<helpop key="part" value="/PART <channel>[,<channel>] [<reason>]

Leaves one or more channels you specify.">

<helpop key="kick" value="/KICK <channel> <nick>[,<nick>] [<reason>]

Kicks a user from a channel you specify. You must be
at least a channel halfoperator to kick a user.">

<helpop key="mode" value="/MODE <target> (+|-)<modes> [<mode parameters>] - Change modes of <target>.

/MODE <target> - Show modes of <target>.

/MODE <channel> <list mode char> - List bans, exceptions, etc. set on <channel>.

Sets the mode for a channel or a nickname specified in <target>.
A user may only set modes upon themselves, and may not set the
+o usermode, and a user may only change channel modes of
channels where they are at least a halfoperator.

For a list of all user and channel modes, enter /HELPOP UMODES or
/HELPOP CHMODES.">

<helpop key="topic" value="/TOPIC <channel> [<topic>]

Sets or retrieves the channel topic. If a channel topic is
given in the command and either the channel is not +t, or
you are at least a halfoperator, the channel topic will be
changed to the new one you provide.">

<helpop key="who" value="/WHO <search pattern> [ohurmaiMplf]

Looks up the information of users matching the range you provide.
You may only /WHO nicknames in channels or on servers where you
share a common channel with them, or ones which are not +i (unless
you are an IRC operator). The search-pattern may be a special
sequence of characters determined by the flags given below, or
it may be one of a nickname, a channel, a hostmask, an ip address
mask or a server mask.

Valid WHO Flags
---------------

The following flags after the mask have the following effects:

 o      Show online IRC operators matching the mask

 a      Show all users who have an away message matching the given mask
 i      Show all users who have an ident (username) matching the given mask
 p      Show all users who are connected on the given port number (IRC
        operators only)
 r      Show all users whose realnames match the mask. When this
        flag is set it overrides the meaning of the search-pattern,
        which must contain a glob pattern intended to match GECOS
        (realname) fields.
 m      Search for all users with a given set of user modes. When
        this flag is set it overrides the meaning of the
        search-pattern, which must contain the mode sequence to
        search for, for example to find all users with +i and
        without +s, issue the command WHO +i-s m (IRC operators only)
 t      Show users connected within this number of seconds
 M      Show all users who have metadata attached to them with
        the given key name (IRC operators only)

 f      Show only remote (far) users
 l      Show only local users

 h      Show real hostnames rather than masked hostnames (IRC
        operators only)
 u      Unlimit the results past the maximum /who results value
        (IRC operators only)

You may combine multiple flags in one WHO command except where stated in the table above.">

<helpop key="motd" value="/MOTD [<server>]

Show the message of the day for <server>. Messages of the day often
contain important server rules and notices and should be read prior
to using a server.">

<<<<<<< HEAD
<helpop key="oper" value="/OPER [login] [password]
=======
<helpop key="rules" value="/RULES

Show the rules file for the local server. This is similar in effect to
except that these are not sent automatically on connect.">

<helpop key="oper" value="/OPER <login> <password>
>>>>>>> 2cc3d7ec

Attempts to authenticate a user as an IRC operator.

Both successful and unsuccessful oper attempts are
logged, and sent to online IRC operators.">

<helpop key="list" value="/LIST [<pattern>]

Creates a list of all existing channels matching the glob pattern
<pattern>, e.g. *chat* or bot*.">

<helpop key="lusers" value="/LUSERS

Shows a count of local and remote users, servers and channels.">

<helpop key="userhost" value="/USERHOST <nick> [<nick>]

Returns the hostname and nickname of a user, and some other
miscellaneous information.">

<helpop key="away" value="/AWAY [<message>]

If a message is given, marks you as being away, otherwise
removes your away status and previous message.">

<helpop key="ison" value="/ISON <nick> [<nick> ...]

Returns a subset of the nicks you give, showing only those
that are currently online.">

<helpop key="invite" value="/INVITE <nick> <channel> [<time>]

Invites a user to a channel. If the channel is NOT +A, only
channel halfoperators or above can invite people. If +A is set,
anyone can invite people to the channel, as long as the person
doing the invite is a member of the channel they wish to invite
the user to.

Invited users may override bans, +k, and similar in addition to
+i, depending on configuration.

If a time is provided, the invite expires after that time and the user
can no longer use it to enter the channel.">

<helpop key="pass" value="/PASS <password>

This command is used by your client when setting up
your IRC session to submit a server password to the
server.

You should not use it during an established connection.">

<helpop key="whowas" value="/WHOWAS <nick>

Returns a list of times the user was seen recently on IRC along with
the time they were last seen and their server.">

<helpop key="links" value="/LINKS

Shows all servers linked to this one.">

<helpop key="map" value="/MAP

Shows a graphical representation of all users and servers on the
network, and the links between them, as a tree from the perspective
of your server.">

<helpop key="whois" value="/WHOIS <nick> [<server>]

Returns the WHOIS information of a user, their channels, hostname,
etc. If a second nickname or server is provided, then a whois is
performed from the server where the user is actually located rather
than locally, showing idle and signon times.">

<helpop key="time" value="/TIME [<server>]

Returns the local time of the server, or remote time of another
server.">

<helpop key="info" value="/INFO [<server>]

Returns information on the developers and supporters who made this
IRC server possible.">

<helpop key="setname" value="/SETNAME <name>

Sets your name to the specified name.">


#####################
#   Oper Commands   #
#####################

<helpop key="coper" value="Oper Commands
-------------

OPERMOTD  CHECK     CLONES      USERIP   TLINE
ALLTIME   WALLOPS   GLOBOPS

SETHOST   SETIDENT  CHGHOST     CHGIDENT CHGNAME
SETIDLE   SWHOIS

SANICK    NICKLOCK  NICKUNLOCK

SAJOIN    SAPART    SAMODE      SATOPIC  SAKICK

KILL      SAQUIT    GLINE       ZLINE    QLINE
KLINE     RLINE     ELINE       CBAN     SHUN
FILTER    OJOIN     CLEARCHAN

CONNECT   SQUIT     RCONNECT    RSQUIT

DIE            RESTART      REHASH
CLEARCACHE     LOADMODULE   UNLOADMODULE
RELOADMODULE   GLOADMODULE  GUNLOADMODULE
GRELOADMODULE  CLOSE        JUMPSERVER
LOCKSERV       UNLOCKSERV">

<helpop key="userip" value="/USERIP <nick> [<nick>]

Returns the ip and nickname of the given users.">

<helpop key="tline" value="/TLINE <host/IP mask>

This command returns the number of local and global clients matched,
and the percentage of clients matched, plus how they were matched
(by IP address or by hostname).">

<helpop key="lockserv" value="/LOCKSERV

Locks out all new connections notifying connecting users that the
service is temporarily closed and to try again later.">

<helpop key="unlockserv" value="/UNLOCKSERV

Opens the server up again for new connections.">

<helpop key="jumpserver" value="/JUMPSERVER [<newserver> <newport> <(+|-)[flags]> :[<reason>]]

Sets or cancels jumpserver mode. If no parameters are given,
jumpserver mode is cancelled, if it is currently set. If parameters
are given, a server address must be given for <newserver> and a
server port must be given for <newport>. Zero or more status flags
should be given for 'flags', from the list below (if you do not
wish to specify any flags just place a '+' in this field):

1. +a: Redirect all users immediately (except for opers) and cause
them to quit with the given reason

2. +n: Redirect any new users who connect and cause them to quit
during registration

You may use + and - to set or unset these flags in the command, the
default flags are -a+n, which will just redirect new users. The
reason parameter is optional, and if not provided defaults to
'Please use this server/port instead' (the default given in various
numeric lists)">

<helpop key="filter" value="/FILTER <filter-definition> [<action> <flags> [<gline-duration>] :<reason>]

This command will add a filter when more than one parameter is given,
for messages of the types specified by the flags, with the given
filter definition, action, gline duration (when the action is 'gline')
and reason.

The filter will take effect when a message of any type specified by
the flags and matching the definition is sent to the server, and
perform the specified action.

Valid FILTER Actions
--------------------

None    Does nothing
Block   Blocks message and informs +s IRCops of the blocked message
        and all relevant info
Silent  Blocks message, but does not notify IRCops
Kill    Kills the user
Gline   Glines the user for the specified duration

Valid FILTER Flags
------------------

p    Block private and channel messages
n    Block private and channel notices
P    Block part messages
q    Block quit messages
o    Don't match against opers
c    Strip all color codes from the message before matching
*    Represents all of the above flags
-    Does nothing, a non-op for when you do not want to specify any
     flags

The reason for the filter will be used as the reason for the action,
unless the action is 'none', and is sent to the user when their text is
blocked by 'block' and 'silent' actions.

A gline duration may be specified in seconds, or in the format
1y2w3d4h5m6s - meaning one year, two weeks, three days, 4 hours, 5
minutes and 6 seconds. All fields in this format are optional.

When only one parameter is provided (the filter pattern) the provided
filter will be removed. Note that if you remove a
configuration-defined filter, it will reappear at next rehash unless
it is also removed from the config file.">

<helpop key="ojoin" value="/OJOIN <channel>

Force joins you to the specified channel, and gives you +Y and any other
configuration-defined modes on it, preventing you from being kicked.
Depending on configuration, may announce that you have joined the
channel on official network business.">

<helpop key="clones" value="/CLONES <limit>

Retrieves a list of users with more clones than the specified
limit.">

<helpop key="check" value="/CHECK <nick|ip|hostmask|channel> [<server>]

Allows opers to look up advanced information on channels, hostmasks
or IP addresses, in a similar way to WHO but in more detail, displaying
most information the IRCD has stored on the target, including all
metadata.

With the second parameter given, runs the command remotely on the
specified server.">

<helpop key="alltime" value="/ALLTIME

Shows the time on all servers on the network.">

<helpop key="rconnect" value="/RCONNECT <source mask> <target mask>

The server matching <source mask> will try to connect to the first
server in the config file matching <target mask>.">

<helpop key="rsquit" value="/RSQUIT <target mask> [<reason>]

Causes a remote server matching <target mask> to be disconnected from
the network.">

<helpop key="globops" value="/GLOBOPS <message>

Sends a message to all users with the +g snomask.">

<helpop key="cban" value="/CBAN <channel> [<duration> :[<reason>]]

Sets or removes a channel ban. You must specify all three parameters
to add a ban, and one parameter to remove a ban (just the channel).

The duration may be specified in seconds, or in the format
1y2w3d4h5m6s - meaning one year, two weeks, three days, 4 hours,
5 minutes and 6 seconds. All fields in this format are optional.">

<<<<<<< HEAD
<helpop key="sajoin" value="/SAJOIN [<nick>] <channel>[,<channel>]
=======
<helpop key="sajoin" value="/SAJOIN <nick> <channel>
>>>>>>> 2cc3d7ec

Forces the user to join the channel(s).
If no nick is given, it joins the oper doing the /SAJOIN.">

<<<<<<< HEAD
<helpop key="sapart" value="/SAPART <nick> <channel>[,<channel>]
=======
<helpop key="sapart" value="/SAPART <nick> <channel>
>>>>>>> 2cc3d7ec

Forces the user to part the channel(s).">

<helpop key="samode" value="/SAMODE <target> (+|-)<modes> [<parameters for modes>]

Applies the given mode change to the channel or nick specified.">

<helpop key="sanick" value="/SANICK <nick> <new nick>

Changes the user's nick to the new nick.">

<helpop key="sakick" value="/SAKICK <channel> <nick> <reason>

Kicks the given user from the specified channel.">

<helpop key="satopic" value="/SATOPIC <channel> <new topic>

Applies the given topic to the specified channel.">

<helpop key="saquit" value="/SAQUIT <nick> <reason>

Forces user to quit with the specified reason.">

<helpop key="setidle" value="/SETIDLE <idle time>

Sets your idle time (in seconds) to the specified value.">

<helpop key="sethost" value="/SETHOST <host>

Sets your host to the specified host.">

<helpop key="setident" value="/SETIDENT <ident>

Sets your ident to the specified ident.">

<helpop key="swhois" line="/SWHOIS <nick> <swhois>

Sets the user's swhois field to the given swhois.">

<helpop key="mkpasswd" value="/MKPASSWD <hashtype> <plaintext>

Encodes the plaintext to a hash of the given type and displays
the result.">

<helpop key="opermotd" value="/OPERMOTD

Displays the Oper MOTD.">

<helpop key="nicklock" value="/NICKLOCK <nick> <new nick>

Changes the user's nick to the new nick, and forces
it to remain as such for the remainder of the session.">

<helpop key="nickunlock" value="/NICKUNLOCK <nick>

Allows a previously locked user to change nicks again.">

<helpop key="chghost" value="/CHGHOST <nickname> <new hostname>

Changes the hostname of the user to the new hostname.">

<helpop key="chgname" value="/CHGNAME <nickname> <new name>

Changes the name of the user to the new name.">

<helpop key="chgident" value="/CHGIDENT <nickname> <new ident>

Changes the ident of the user to the new ident.">

<helpop key="shun" value="/SHUN <nick!user@host> [[<duration>] :<reason>]

Sets or removes a shun (server side ignore) on a host and ident mask.
You must specify all three parameters to add a shun, and one parameter
to remove a shun (just the nick!user@host section).

The duration may be specified in seconds, or in the format
1y2w3d4h5m6s - meaning one year, two weeks, three days, 4 hours,
5 minutes and 6 seconds. All fields in this format are optional.">

<helpop key="die" value="/DIE <password>

This command shuts down the local server. A single parameter is
required, which must match the password in the configuration for the
command to function.">

<helpop key="restart" value="/RESTART <password>

This command restarts the local server. A single parameter is
required, which must match the password in the configuration for the
command to function.">

<helpop key="commands" value="/COMMANDS

Shows all currently available commands.">

<helpop key="kill" value="/KILL <user> <reason>

This command will disconnect a user from IRC with the given reason.">

<helpop key="rehash" value="/REHASH <mask>

This command will cause the server configuration file to be reread and
values reinitialized for all servers matching the server mask, or the
local server if one is not specified.">

<helpop key="connect" value="/CONNECT <servermask>

Add a connection to the server matching the given server mask. You must
have configured the server for linking in your configuration file
before trying to link them.">

<helpop key="squit" value="/SQUIT <servermask>

Disconnects the server matching the given server mask from this server.">

<helpop key="modules" value="/MODULES

Lists currently loaded modules, their memory offsets, version numbers,
and flags. If you are not an operator, you will see reduced detail.">

<helpop key="loadmodule" value="/LOADMODULE <filename.so>

Loads the specified module into the local server.">

<helpop key="unloadmodule" value="/UNLOADMODULE <filename.so>

Unloads a module from the local server. The module cannot have the
static flag set (see the output of /MODULES).">

<helpop key="reloadmodule" value="/RELOADMODULE <filename.so>

Unloads and reloads a module on the local server. This module cannot
have the static flag set (see the output of /MODULES).">

<helpop key="gloadmodule" value="/GLOADMODULE <filename.so>

Loads the specified module on all linked servers.">

<helpop key="gunloadmodule" value="/GUNLOADMODULE <filename.so>

Unloads a module from all linked servers. The module cannot have the
static flag set (see the output of /MODULES).">

<helpop key="greloadmodule" value="/GRELOADMODULE <filename.so>

Unloads and reloads a module on all linked servers. This module cannot
have the static flag set (see the output of /MODULES).">

<helpop key="kline" value="/KLINE <user@host> [<duration> :<reason>]

Sets or removes a k-line (local host based ban) on a host and ident mask.
You must specify all three parameters to add a ban, and one parameter
to remove a ban (just the user@host section).

The duration may be specified in seconds, or in the format
1y2w3d4h5m6s - meaning one year, two weeks, three days, 4 hours,
5 minutes and 6 seconds. All fields in this format are optional.">

<helpop key="zline" value="/ZLINE <ipmask> [<duration> :<reason>]

Sets or removes a z-line (ip based ban) on an ip range mask.
You must specify all three parameters to add a ban, and one parameter
to remove a ban (just the ipmask).

The duration may be specified in seconds, or in the format
1y2w3d4h5m6s - meaning one year, two weeks, three days, 4 hours,
5 minutes and 6 seconds. All fields in this format are optional.">

<helpop key="qline" value="/QLINE <nickmask> [<duration> :<reason>]

Sets or removes a q-line (nick based ban) on a nick mask.
You must specify all three parameters to add a ban, and one parameter
to remove a ban (just the nickmask).

The duration may be specified in seconds, or in the format
1y2w3d4h5m6s - meaning one year, two weeks, three days, 4 hours,
5 minutes and 6 seconds. All fields in this format are optional.">

<helpop key="gline" value="/GLINE <user@host> [<duration> :<reason>]

Sets or removes a g-line (host based ban) on host mask.
You must specify all three parameters to add a ban, and one
parameter to remove a ban (just the user@host section).

The duration may be specified in seconds, or in the format
1y2w3d4h5m6s - meaning one year, two weeks, three days, 4 hours,
5 minutes and 6 seconds. All fields in this format are optional.">

<helpop key="eline" value="/ELINE <user@host> [<duration> :<reason>]

Sets or removes a e-line (local ban exception) on host mask.
You must specify at least 3 parameters to add an exception, and one
parameter to remove an exception (just the user@host section).

The duration may be specified in seconds, or in the format
1y2w3d4h5m6s - meaning one year, two weeks, three days, 4 hours,
5 minutes and 6 seconds. All fields in this format are optional.

This command has a few important limitations. Bans on *@<ip> can only
be negated by an eline on *@<ip>, bans on *@<host> can be negated by
elines on *@<ip>, or *@<host>, and bans on <ident>@* or <ident>@<host>
can be negated by any eline that matches.">

<helpop key="wallops" value="/WALLOPS <message>

Sends a message to all +w users.">

<helpop key="rline" value="/RLINE <regex> [<duration> :<reason>]

Sets or removes an r-line (regex line) on a n!u@h\\sgecos mask. You
must specify all three parameters to add an rline, and one parameter
to remove an rline (just the regex).

The duration may be specified in seconds, or in the format
1y2w3d4h5m6s - meaning one year, two weeks, three days, 4 hours,
5 minutes and 6 seconds. All fields in this format are optional.">

<helpop key="clearcache" value="/CLEARCACHE {servername}

This command clears the DNS cache of the specified server. If no
server is specified, the local server's DNS cache will be cleared.">

<helpop key="close" value="/CLOSE

Closes all unregistered connections to the local server.">

<helpop key="clearchan" value="/CLEARCHAN <channel> [<KILL|KICK|G|Z>] [<reason>]

Quits or kicks all non-opers from a channel, optionally G/Z-Lines them.
Useful for quickly nuking bot channels.

The default method, KILL, simply disconnects the victims from the server,
while methods G and Z also add G/Z-Lines for all the targets.

When used, the victims won't see each other getting kicked or quitting.">

######################
# User/Channel Modes #
######################

<helpop key="umodes" value="User Modes
----------

 c            Blocks private messages and notices from users who do
              not share a common channel with you (requires
              commonchans module).
 d            Deaf mode. User will not receive any messages or notices
              from channels they are in (requires deaf module).
 g            In combination with /ACCEPT, provides for server side
              ignore (requires callerid module).
 h            Marks as 'available for help' in WHOIS (IRCop only,
              requires helpop module).
 i            Makes invisible to /WHO if the user using /WHO is not in
              a common channel.
 k            Prevents the user from being kicked from channels, or
              having op modes removed from them (services only,
              requires servprotect module).
 o            Marks as a IRC operator.
 s <mask>     Receives server notices specified by <mask>
              (IRCop only).
 r            Marks as a having a registered nickname
              (requires services account module).
 w            Receives wallops messages.
 x            Gives a cloaked hostname (requires cloaking module).
 B            Marks as a bot (requires botmode module).
 G            Censors messages sent to the user based on filters
              configured for the network (requires censor module).
 H            Hides an oper's oper status from WHOIS (requires
              hideoper module).
 I            Hides a user's entire channel list in WHOIS from
              non-IRCops (requires hidechans module).
 R            Blocks private messages from unregistered users
              (requires services account module).
 S            Strips mIRC color/bold/underline codes out of private
              messages to the user (requires stripcolor module).
 W            Receives notification when a user uses WHOIS on them
              (IRCop only, requires showwhois module).">

<helpop key="chmodes" value="Channel Modes
-------------

 v <nickname>       Gives voice to <nickname>, allowing them to speak
                    while the channel is +m.
<<<<<<< HEAD
 h [nickname]       Gives halfop status to [nickname] (requires
                    customprefix module).
 o [nickname]       Gives op status to [nickname].
 a [nickname]       Gives protected status to [nickname], preventing
                    them from them from being kicked (+q only,
                    requires customprefix module).
 q [nickname]       Gives owner status to [nickname], preventing them
=======
 h <nickname>       Gives halfop status to <nickname> (this mode can
                    be disabled).
 o <nickname>       Gives op status to <nickname>.
 a <nickname>       Gives protected status to <nickname>, preventing
                    them from them from being kicked (+q only,
                    requires chanprotect module).
 q <nickname>       Gives owner status to <nickname>, preventing them
>>>>>>> 2cc3d7ec
                    from being kicked (Services or only, requires
                    customprefix module).

 b <hostmask>       Bans <hostmask> from the channel.
 e <hostmask>       Excepts <hostmask> from bans (requires
                    banexception module).
 I <hostmask>       Excepts <hostmask> from +i, allowing matching
                    users to join while the channel is invite-only
                    (requires inviteexception module).

 c                  Blocks messages containing mIRC color codes
                    (requires blockcolor module).
 d <time>           Blocks messages to a channel from new users
                    until they have been in the channel for <time>
                    seconds (requires delaymsg module).
 f [*]<lines>:<sec> Kicks on text flood equal to or above the
                    specified rate. With *, the user is banned
                    (requires messageflood module).
 i                  Makes the channel invite-only.
                    Users can only join if an operator
                    uses /INVITE to invite them.
 j <joins>:<sec>    Limits joins to the specified rate (requires
                    joinflood module).
 k <key>            Set the channel key (password) to <key>.
 l <limit>          Set the maximum allowed users to <limit>.
 m                  Enable moderation. Only users with +v, +h, or +o
                    can speak.
 n                  Blocks users who are not members of the channel
                    from messaging it.
 p                  Make channel private, hiding it in users' whoises
                    and replacing it with * in /LIST.
 r                  Marks the channel as registered with Services
                    (requires services account module).
 s                  Make channel secret, hiding it in users' whoises
                    and /LIST.
 t                  Prevents users without +h or +o from changing the
                    topic.
 u                  Makes the channel an auditorium; normal users only
                    see themselves or themselves and the operators,
                    while operators see all the users (requires
                    auditorium module).
 w <flag>:<banmask> Adds basic channel access controls of <flag> to
                    <banmask>, via the +w listmode.
                    For example, +w o:R:Brain will op anyone identified
                    to the account 'Brain' on join.
                    (requires autoop module)
 z                  Blocks non-SSL clients from joining the channel.

 A                  Allows anyone to invite users to the channel
                    (normally only chanops can invite, requires
                    allowinvite module).
 B                  Blocks messages with too many capital letters,
                    as determined by the network configuration
                    (requires blockcaps module).
 C                  Blocks any CTCPs to the channel (requires noctcp
                    module).
 D                  Delays join messages from users until they
                    message the channel (requires delayjoin module).
<<<<<<< HEAD
 E [~*][lines]:[sec]{[:difference]}{[:backlog]} Allows blocking of similiar messages.
                    Kicks as default, blocks with ~ and bans with *
                    The last two parameters are optional.
 F [changes]:[sec]  Blocks nick changes when they equal or exceed the
=======
 F <changes>:<sec>  Blocks nick changes when they equal or exceed the
>>>>>>> 2cc3d7ec
                    specified rate (requires nickflood module).
 G                  Censors messages to the channel based on the
                    network configuration (requires censor module).
 J <seconds>        Prevents rejoin after kick for the specified
                    number of seconds. This prevents auto-rejoin
                    (requires kicknorejoin module).
 K                  Blocks /KNOCK on the channel.
 L <channel>        If the channel reaches its limit set by +l,
                    redirect users to <channel> (requires redirect
                    module).
 M                  Blocks unregistered users from speaking (requires
                    services account module).
 N                  Prevents users on the channel from chainging nick
                    (requires nonicks module).
 O                  Channel is IRCops only (can only be set by IRCops,
                    requires operchans module).
 P                  Makes the channel permanent; Bans, invites, the
                    topic, modes, and such will not be lost when it
                    empties (can only be set by IRCops, requires
                    permchannels module).
 Q                  Only ulined servers and their users can kick
                    (requires nokicks module)
 R                  Blocks unregistered users from joining (requires
                    services account module).
 S                  Strips mIRC color codes from messages to the
                    channel (requires stripcolor module).
 T                  Blocks /NOTICEs to the channel from users who are
                    not at least halfop (requires nonotice module).

 g <mask>           Blocks messages matching the given glob mask
                    (requires chanfilter module).
 X <mode>           Makes channel operators immune to the specified
                    restrictive mode (requires exemptchanops module).

-------------
NOTE: A large number of these modes are dependent upon server-side modules
being loaded by a server/network administrator. The actual modes available
on your network may be very different to this list. Please consult your
help channel if you have any questions.">

######################
#   Stats Symbols    #
######################

<helpop key="stats" value="/STATS <symbol>

Shows various server statistics. Depending on configuration, some
symbols may be only available to opers.

Valid symbols are:

e  Show E-lines (local ban exemptions)
g  Show G-lines (host bans)
k  Show K-lines (local host bans)
q  Show Q-lines (nick mask bans)
R  Show R-lines (regular expression bans)
Z  Show Z-lines (IP mask bans)

s  Show filters
C  Show channel bans
H  Show shuns

c  Show link blocks
d  Show configured DNSBLs and related statistics
m  Show command statistics, number of times commands have been used
o  Show a list of all valid oper usernames and hostmasks
p  Show open client ports, and the port type (ssl, plaintext, etc)
u  Show server uptime
z  Show memory usage statistics
i  Show connect class permissions
l  Show all client connections with information (sendq, commands, bytes, time connected)
L  Show all client connections with information and IP address
P  Show online opers and their idle times
T  Show bandwidth/socket statistics
U  Show U-lined servers
Y  Show connection classes
O  Show opertypes and the allowed user and channel modes it can set
E  Show socket engine events
S  Show currently held registered nicknames
G  Show how many local users are connected from each country according to GeoIP

Note that all /STATS use is broadcast to online IRC operators.">

######################
#      SNOMASKS      #
######################

<helpop key="snomasks" value="Server Notice Masks

 a      Allows receipt of local announcement messages.
 A      Allows receipt of remote announcement messages.
 c      Allows receipt of local connect messages.
 C      Allows receipt of remote connect messages.
 d      Allows receipt of general (and sometimes random) debug
        messages.
 f      Allows receipt of flooding notices.
 g      Allows receipt of globops (requires globops module).
 j      Allows receipt of channel creation notices (requires
        chancreate module).
 J      Allows receipt of remote channel creation notices (requires
        chancreate module).
 k      Allows receipt of local kill messages.
 K      Allows receipt of remote kill messages.
 l      Allows receipt of local linking related
        messages.
 L      Allows receipt of remote linking related
        messages.
 n      See local nickname changes (requires seenicks module).
 N      See remote nickname changes (requires seenicks modules).
 o      Allows receipt of oper-up, oper-down, and oper-failure
        messages.
 O      Allows receipt of remote oper-up, oper-down, and oper-failure
        messages.
 q      Allows receipt of local quit messages.
 Q      Allows receipt of remote quit messages.
 t      Allows receipt of attempts to use /STATS (local and remote).
 v      Allows receipt of oper-override notices (requires override module).
 x      Allows receipt of local Xline notices (g/Z/q/k/e/R/shuns).
 X      Allows receipt of remote Xline notices (g/Z/q/k/e/R/shuns).">

######################
#      EXTBANS       #
######################

<helpop key="extbans" value="Extended Bans
----------

Extbans are split into two types; matching extbans, which match on
users in additional ways, and acting extbans, which restrict users
in different ways to a standard ban.

To use an extban, simply set +b <ban> or +e <ban> with it as the ban,
instead of a normal nick!user@host mask, to ban or exempt matching
users. Ban exceptions on acting extbans exempt that user from matching
an extban of that type, and from any channel mode corresponding to the
restriction. Matching extbans may also be used for invite exceptions by
setting +I <extban>.

Matching extbans:

 j:<channel>   Matches anyone in the given channel. Does not support
               wildcards (requires channelban module).
 r:<realname>  Matches users with a matching realname (requires gecosban
               module).
 s:<server>    Matches users on a matching server (requires serverban
               module).
<<<<<<< HEAD
 z:fingerprint Matches users with a matching SSL certificate fingerprint
               (requires sslmodes module)
 O:opertype    Matches IRCops of a matching type, mostly useful as an
=======
 z:<certfp>    Matches users having the given SSL certificate
               fingerprint (requires sslmodes module).
 O:<opertype>  Matches IRCops of a matching type, mostly useful as an
>>>>>>> 2cc3d7ec
               an invite exception (requires operchans module).
 R:<account>   Matches users logged into a matching account (requires
               services account module).

Acting extbans:

 c:<banmask>   Blocks any messages that contain color codes from
               matching users (requires blockcolor module).
 m:<banmask>   Blocks messages from matching users (requires muteban
               module). Users with +v or above are not affected.
 p:<banmask>   Blocks part messages from matching users (requires
               nopartmsg module).
 A:<banmask>   Blocks invites by matching users even when +A is set
               (requires allowinvite module).
 B:<banmask>   Blocks all capital or nearly all capital messages from
               matching users (requires blockcaps module).
 C:<banmask>   Blocks CTCPs from matching users (requires noctcp
               module).
 M:<account>   Blocks messages from users logged into a matching
               account (requires services account module).
 N:<banmask>   Blocks nick changes from matching users (requires
               nonicks module).
 Q:<banmask>   Blocks kicks by matching users (requires nokicks
               module).
 S:<banmask>   Strips color/bold/underline from messages from matching
               users (requires stripcolor module).
 T:<banmask>   Blocks notices from matching users (requires nonotice
               module).
 U:<banmask>   Blocks unregistered users matching the given banmask.
               (requires services account).

A ban given to an Acting extban may either be a nick!user@host mask
(unless stated otherwise, for example M: taking an account name),
matched against users as for a normal ban, or a Matching extban.

There is an additional special type of extended ban, a redirect ban:

 Redirect      n!u@h#channel will redirect the banned user to #channel
               when they try to join (requires banredirect module)."><|MERGE_RESOLUTION|>--- conflicted
+++ resolved
@@ -102,34 +102,21 @@
 
 Authenticate for a vhost using the specified username and password.">
 
-<<<<<<< HEAD
-<helpop key="remove" value="/REMOVE [channel] [nick] {[reason]}
-=======
-<helpop key="remove" value="/REMOVE <nick> <channel> [<reason>]
->>>>>>> 2cc3d7ec
+<helpop key="remove" value="/REMOVE <channel> <nick> [<reason>]
 
 Removes a user from a channel you specify. You must be at least a
 channel halfoperator to remove a user. A removed user will part with
 a message stating they were removed from the channel and by whom.">
 
-<<<<<<< HEAD
 <helpop key="rmode" value="/RMODE [channel] [modeletter] {[pattern]}
 
 Removes listmodes from a channel.
 E.g. /RMODE #Chan b m:* will remove all mute extbans.">
 
-<helpop key="fpart" value="/FPART [channel] [nick] {[reason]}
+<helpop key="fpart" value="/FPART <channel> <nick> [<reason>]
 
 This behaves identically to /REMOVE. /REMOVE is a builtin mIRC command
 which caused trouble for some users.">
-=======
-<helpop key="fpart" value="/FPART <channel> <nick> [<reason>]
-
-This behaves identically to /REMOVE, the only difference is that the
-<channel> and <nick> parameters are switched around to match /KICK's
-syntax. Also, /REMOVE is a builtin mIRC command which caused trouble
-for some users.">
->>>>>>> 2cc3d7ec
 
 <helpop key="devoice" value="/DEVOICE <channel>
 
@@ -293,16 +280,7 @@
 contain important server rules and notices and should be read prior
 to using a server.">
 
-<<<<<<< HEAD
-<helpop key="oper" value="/OPER [login] [password]
-=======
-<helpop key="rules" value="/RULES
-
-Show the rules file for the local server. This is similar in effect to
-except that these are not sent automatically on connect.">
-
 <helpop key="oper" value="/OPER <login> <password>
->>>>>>> 2cc3d7ec
 
 Attempts to authenticate a user as an IRC operator.
 
@@ -557,20 +535,12 @@
 1y2w3d4h5m6s - meaning one year, two weeks, three days, 4 hours,
 5 minutes and 6 seconds. All fields in this format are optional.">
 
-<<<<<<< HEAD
 <helpop key="sajoin" value="/SAJOIN [<nick>] <channel>[,<channel>]
-=======
-<helpop key="sajoin" value="/SAJOIN <nick> <channel>
->>>>>>> 2cc3d7ec
 
 Forces the user to join the channel(s).
 If no nick is given, it joins the oper doing the /SAJOIN.">
 
-<<<<<<< HEAD
 <helpop key="sapart" value="/SAPART <nick> <channel>[,<channel>]
-=======
-<helpop key="sapart" value="/SAPART <nick> <channel>
->>>>>>> 2cc3d7ec
 
 Forces the user to part the channel(s).">
 
@@ -854,23 +824,13 @@
 
  v <nickname>       Gives voice to <nickname>, allowing them to speak
                     while the channel is +m.
-<<<<<<< HEAD
- h [nickname]       Gives halfop status to [nickname] (requires
+ h <nickname>       Gives halfop status to <nickname> (requires
                     customprefix module).
- o [nickname]       Gives op status to [nickname].
- a [nickname]       Gives protected status to [nickname], preventing
-                    them from them from being kicked (+q only,
-                    requires customprefix module).
- q [nickname]       Gives owner status to [nickname], preventing them
-=======
- h <nickname>       Gives halfop status to <nickname> (this mode can
-                    be disabled).
  o <nickname>       Gives op status to <nickname>.
  a <nickname>       Gives protected status to <nickname>, preventing
                     them from them from being kicked (+q only,
-                    requires chanprotect module).
+                    requires customprefix module).
  q <nickname>       Gives owner status to <nickname>, preventing them
->>>>>>> 2cc3d7ec
                     from being kicked (Services or only, requires
                     customprefix module).
 
@@ -929,14 +889,10 @@
                     module).
  D                  Delays join messages from users until they
                     message the channel (requires delayjoin module).
-<<<<<<< HEAD
  E [~*][lines]:[sec]{[:difference]}{[:backlog]} Allows blocking of similiar messages.
                     Kicks as default, blocks with ~ and bans with *
                     The last two parameters are optional.
- F [changes]:[sec]  Blocks nick changes when they equal or exceed the
-=======
  F <changes>:<sec>  Blocks nick changes when they equal or exceed the
->>>>>>> 2cc3d7ec
                     specified rate (requires nickflood module).
  G                  Censors messages to the channel based on the
                     network configuration (requires censor module).
@@ -1083,15 +1039,9 @@
                module).
  s:<server>    Matches users on a matching server (requires serverban
                module).
-<<<<<<< HEAD
- z:fingerprint Matches users with a matching SSL certificate fingerprint
+ z:<certfp>    Matches users with a matching SSL certificate fingerprint
                (requires sslmodes module)
- O:opertype    Matches IRCops of a matching type, mostly useful as an
-=======
- z:<certfp>    Matches users having the given SSL certificate
-               fingerprint (requires sslmodes module).
  O:<opertype>  Matches IRCops of a matching type, mostly useful as an
->>>>>>> 2cc3d7ec
                an invite exception (requires operchans module).
  R:<account>   Matches users logged into a matching account (requires
                services account module).
