/*
 * InspIRCd -- Internet Relay Chat Daemon
 *
 *   Copyright (C) 2012 William Pitcock <nenolod@dereferenced.org>
 *   Copyright (C) 2009-2010 Daniel De Graaf <danieldg@inspircd.org>
 *   Copyright (C) 2003-2008 Craig Edwards <craigedwards@brainbox.cc>
 *   Copyright (C) 2008 Uli Schlachter <psychon@znc.in>
 *   Copyright (C) 2006-2008 Robin Burchell <robin+git@viroteck.net>
 *   Copyright (C) 2006-2007 Oliver Lupton <oliverlupton@gmail.com>
 *   Copyright (C) 2007 Dennis Friis <peavey@inspircd.org>
 *   Copyright (C) 2007 Burlex <???@???>
 *   Copyright (C) 2003 Craig McLure <craig@chatspike.net>
 *   Copyright (C) 2003 randomdan <???@???>
 *
 * This file is part of InspIRCd.  InspIRCd is free software: you can
 * redistribute it and/or modify it under the terms of the GNU General Public
 * License as published by the Free Software Foundation, version 2.
 *
 * This program is distributed in the hope that it will be useful, but WITHOUT
 * ANY WARRANTY; without even the implied warranty of MERCHANTABILITY or FITNESS
 * FOR A PARTICULAR PURPOSE.  See the GNU General Public License for more
 * details.
 *
 * You should have received a copy of the GNU General Public License
 * along with this program.  If not, see <http://www.gnu.org/licenses/>.
 */


#include "inspircd.h"
#include <signal.h>

#ifndef _WIN32
	#include <dirent.h>
	#include <unistd.h>
	#include <sys/resource.h>
	#include <dlfcn.h>
	#include <getopt.h>

	/* Some systems don't define RUSAGE_SELF. This should fix them. */
	#ifndef RUSAGE_SELF
		#define RUSAGE_SELF 0
	#endif

	#include <pwd.h> // setuid
	#include <grp.h> // setgid
#else
	WORD g_wOriginalColors;
	WORD g_wBackgroundColor;
	HANDLE g_hStdout;
#endif

#include <fstream>
#include <iostream>
#include "xline.h"
#include "bancache.h"
#include "socketengine.h"
#include "socket.h"
#include "command_parse.h"
#include "exitcodes.h"
#include "caller.h"
#include "testsuite.h"

InspIRCd* ServerInstance = NULL;

/** Seperate from the other casemap tables so that code *can* still exclusively rely on RFC casemapping
 * if it must.
 *
 * This is provided as a pointer so that modules can change it to their custom mapping tables,
 * e.g. for national character support.
 */
unsigned const char *national_case_insensitive_map = rfc_case_insensitive_map;


/* Moved from exitcodes.h -- due to duplicate symbols -- Burlex
 * XXX this is a bit ugly. -- w00t
 */
const char* ExitCodes[] =
{
		"No error",								// 0
		"DIE command",							// 1
		"Config file error",					// 2
		"Logfile error",						// 3
		"POSIX fork failed",					// 4
		"Bad commandline parameters",			// 5
		"Can't write PID file",					// 6
		"SocketEngine could not initialize",	// 7
		"Refusing to start up as root",			// 8
		"Couldn't load module on startup",		// 9
		"Received SIGTERM"						// 10
};

#ifdef INSPIRCD_ENABLE_TESTSUITE
/** True if we have been told to run the testsuite from the commandline,
 * rather than entering the mainloop.
 */
static int do_testsuite = 0;
#endif

template<typename T> static void DeleteZero(T*&n)
{
	T* t = n;
	n = NULL;
	delete t;
}

void InspIRCd::Cleanup()
{
	// Close all listening sockets
	for (unsigned int i = 0; i < ports.size(); i++)
	{
		ports[i]->cull();
		delete ports[i];
	}
	ports.clear();

	/* Close all client sockets, or the new process inherits them */
	LocalUserList& list = Users->local_users;
	for (LocalUserList::iterator i = list.begin(); i != list.end(); ++i)
		Users->QuitUser(*i, "Server shutdown");

	GlobalCulls.Apply();
	Modules->UnloadAll();

	/* Delete objects dynamically allocated in constructor (destructor would be more appropriate, but we're likely exiting) */
	/* Must be deleted before modes as it decrements modelines */
	if (FakeClient)
	{
		delete FakeClient->server;
		FakeClient->cull();
	}
	DeleteZero(this->FakeClient);
	DeleteZero(this->Users);
	DeleteZero(this->Modes);
	DeleteZero(this->XLines);
	DeleteZero(this->Parser);
	DeleteZero(this->stats);
	DeleteZero(this->Modules);
	DeleteZero(this->BanCache);
	DeleteZero(this->SNO);
	DeleteZero(this->Config);
	DeleteZero(this->PI);
	DeleteZero(this->Threads);
	SocketEngine::Deinit();
	Logs->CloseLogs();
	DeleteZero(this->Logs);
}

void InspIRCd::SetSignals()
{
#ifndef _WIN32
	signal(SIGALRM, SIG_IGN);
	signal(SIGHUP, InspIRCd::SetSignal);
	signal(SIGPIPE, SIG_IGN);
	signal(SIGCHLD, SIG_IGN);
	/* We want E2BIG not a signal! */
	signal(SIGXFSZ, SIG_IGN);
#endif
	signal(SIGTERM, InspIRCd::SetSignal);
}

void InspIRCd::QuickExit(int status)
{
	exit(status);
}

// Required for returning the proper value of EXIT_SUCCESS for the parent process
static void VoidSignalHandler(int signalreceived)
{
	exit(0);
}

bool InspIRCd::DaemonSeed()
{
#ifdef _WIN32
	std::cout << "InspIRCd Process ID: " << con_green << GetCurrentProcessId() << con_reset << std::endl;
	return true;
#else
	// Do not use QuickExit here: It will exit with status SIGTERM which would break e.g. daemon scripts
	signal(SIGTERM, VoidSignalHandler);

	int childpid = fork();
	if (childpid < 0)
		return false;
	else if (childpid > 0)
	{
		/* We wait here for the child process to kill us,
		 * so that the shell prompt doesnt come back over
		 * the output.
		 * Sending a kill with a signal of 0 just checks
		 * if the child pid is still around. If theyre not,
		 * they threw an error and we should give up.
		 */
		while (kill(childpid, 0) != -1)
			sleep(1);
		exit(0);
	}
	setsid ();
	std::cout << "InspIRCd Process ID: " << con_green << getpid() << con_reset << std::endl;

	signal(SIGTERM, InspIRCd::SetSignal);

	rlimit rl;
	if (getrlimit(RLIMIT_CORE, &rl) == -1)
	{
		this->Logs->Log("STARTUP", LOG_DEFAULT, "Failed to getrlimit()!");
		return false;
	}
	rl.rlim_cur = rl.rlim_max;

	if (setrlimit(RLIMIT_CORE, &rl) == -1)
			this->Logs->Log("STARTUP", LOG_DEFAULT, "setrlimit() failed, cannot increase coredump size.");

	return true;
#endif
}

void InspIRCd::WritePID(const std::string &filename)
{
#ifndef _WIN32
	std::string fname(filename);
	if (fname.empty())
		fname = ServerInstance->Config->Paths.PrependData("inspircd.pid");
	std::ofstream outfile(fname.c_str());
	if (outfile.is_open())
	{
		outfile << getpid();
		outfile.close();
	}
	else
	{
		std::cout << "Failed to write PID-file '" << fname << "', exiting." << std::endl;
		this->Logs->Log("STARTUP", LOG_DEFAULT, "Failed to write PID-file '%s', exiting.",fname.c_str());
		Exit(EXIT_STATUS_PID);
	}
#endif
}

InspIRCd::InspIRCd(int argc, char** argv) :
	 ConfigFileName(CONFIG_PATH "/inspircd.conf"),

	 /* Functor pointer initialisation.
	  *
	  * THIS MUST MATCH THE ORDER OF DECLARATION OF THE FUNCTORS, e.g. the methods
	  * themselves within the class.
	  */
	 OperQuit("operquit", NULL),
	 GenRandom(&HandleGenRandom),
	 IsChannel(&HandleIsChannel),
	 IsNick(&HandleIsNick),
	 IsIdent(&HandleIsIdent),
	 OnCheckExemption(&HandleOnCheckExemption)
{
	ServerInstance = this;

	Extensions.Register(&OperQuit);

	FailedPortList pl;
	// Flag variables passed to getopt_long() later
	int do_version = 0, do_nofork = 0, do_debug = 0,
	    do_nolog = 0, do_root = 0;

	// Initialize so that if we exit before proper initialization they're not deleted
	this->Logs = 0;
	this->Threads = 0;
	this->PI = 0;
	this->Users = 0;
	this->Config = 0;
	this->SNO = 0;
	this->BanCache = 0;
	this->Modules = 0;
	this->stats = 0;
	this->Parser = 0;
	this->XLines = 0;
	this->Modes = 0;
	this->ConfigThread = NULL;
	this->FakeClient = NULL;

	UpdateTime();
	this->startup_time = TIME.tv_sec;

	// This must be created first, so other parts of Insp can use it while starting up
	this->Logs = new LogManager;

	SocketEngine::Init();

	this->Threads = new ThreadEngine;

	/* Default implementation does nothing */
	this->PI = new ProtocolInterface;

	// Create base manager classes early, so nothing breaks
	this->Users = new UserManager;

	this->Config = new ServerConfig;
	this->SNO = new SnomaskManager;
	this->BanCache = new BanCacheManager;
	this->Modules = new ModuleManager();
	dynamic_reference_base::reset_all();
	this->stats = new serverstats();
	this->Parser = new CommandParser;
	this->XLines = new XLineManager;

	this->Config->cmdline.argv = argv;
	this->Config->cmdline.argc = argc;

#ifdef _WIN32
	srand(TIME.tv_nsec ^ TIME.tv_sec);

	// Initialize the console values
	g_hStdout = GetStdHandle(STD_OUTPUT_HANDLE);
	CONSOLE_SCREEN_BUFFER_INFO bufinf;
	if(GetConsoleScreenBufferInfo(g_hStdout, &bufinf))
	{
		g_wOriginalColors = bufinf.wAttributes & 0x00FF;
		g_wBackgroundColor = bufinf.wAttributes & 0x00F0;
	}
	else
	{
		g_wOriginalColors = FOREGROUND_RED|FOREGROUND_BLUE|FOREGROUND_GREEN;
		g_wBackgroundColor = 0;
	}
#else
	srandom(TIME.tv_nsec ^ TIME.tv_sec);
#endif

	struct option longopts[] =
	{
		{ "nofork",	no_argument,		&do_nofork,	1	},
		{ "config",	required_argument,	NULL,		'c'	},
		{ "debug",	no_argument,		&do_debug,	1	},
		{ "nolog",	no_argument,		&do_nolog,	1	},
		{ "runasroot",	no_argument,		&do_root,	1	},
		{ "version",	no_argument,		&do_version,	1	},
#ifdef INSPIRCD_ENABLE_TESTSUITE
		{ "testsuite",	no_argument,		&do_testsuite,	1	},
#endif
		{ 0, 0, 0, 0 }
	};

	int c;
	int index;
	while ((c = getopt_long(argc, argv, ":c:", longopts, &index)) != -1)
	{
		switch (c)
		{
			case 'c':
				/* Config filename was set */
				ConfigFileName = ServerInstance->Config->Paths.PrependConfig(optarg);
			break;
			case 0:
				/* getopt_long_only() set an int variable, just keep going */
			break;
			case '?':
				/* Unknown parameter */
			default:
				/* Fall through to handle other weird values too */
				std::cout << "Unknown parameter '" << argv[optind-1] << "'" << std::endl;
				std::cout << "Usage: " << argv[0] << " [--nofork] [--nolog] [--debug] [--config <config>]" << std::endl <<
					std::string(static_cast<int>(8+strlen(argv[0])), ' ') << "[--runasroot] [--version]" << std::endl;
				Exit(EXIT_STATUS_ARGV);
			break;
		}
	}

#ifdef INSPIRCD_ENABLE_TESTSUITE
	if (do_testsuite)
		do_nofork = do_debug = true;
#endif

	if (do_version)
	{
		std::cout << std::endl << VERSION << " " << REVISION << std::endl;
		Exit(EXIT_STATUS_NOERROR);
	}

#ifdef _WIN32
	// Set up winsock
	WSADATA wsadata;
	WSAStartup(MAKEWORD(2,2), &wsadata);
#endif

	/* Set the finished argument values */
	Config->cmdline.nofork = (do_nofork != 0);
	Config->cmdline.forcedebug = (do_debug != 0);
<<<<<<< HEAD
	Config->cmdline.writelog = (!do_nolog != 0);
=======
	Config->cmdline.writelog = !do_nolog;
	Config->cmdline.TestSuite = (do_testsuite != 0);
>>>>>>> 493ff75f

	if (do_debug)
	{
		FileWriter* fw = new FileWriter(stdout);
		FileLogStream* fls = new FileLogStream(LOG_RAWIO, fw);
		Logs->AddLogTypes("*", fls, true);
	}

	if (!FileSystem::FileExists(ConfigFileName))
	{
#ifdef _WIN32
		/* Windows can (and defaults to) hide file extensions, so let's play a bit nice for windows users. */
		std::string txtconf = this->ConfigFileName;
		txtconf.append(".txt");

		if (FileSystem::FileExists(txtconf))
		{
			ConfigFileName = txtconf;
		}
		else
#endif
		{
			std::cout << "ERROR: Cannot open config file: " << ConfigFileName << std::endl << "Exiting..." << std::endl;
			this->Logs->Log("STARTUP", LOG_DEFAULT, "Unable to open config file %s", ConfigFileName.c_str());
			Exit(EXIT_STATUS_CONFIG);
		}
	}

	std::cout << con_green << "Inspire Internet Relay Chat Server" << con_reset << ", compiled on " __DATE__ " at " __TIME__ << std::endl;
	std::cout << con_green << "(C) InspIRCd Development Team." << con_reset << std::endl << std::endl;
	std::cout << "Developers:" << std::endl;
	std::cout << con_green << "\tBrain, FrostyCoolSlug, w00t, Om, Special, peavey" << std::endl;
	std::cout << "\taquanight, psychon, dz, danieldg, jackmcbarn" << std::endl;
	std::cout << "\tAttila" << con_reset << std::endl << std::endl;
	std::cout << "Others:\t\t\t" << con_green << "See /INFO Output" << con_reset << std::endl;

	this->Modes = new ModeParser;

#ifndef _WIN32
	if (!do_root)
		this->CheckRoot();
	else
	{
		std::cout << "* WARNING * WARNING * WARNING * WARNING * WARNING *" << std::endl
		<< "YOU ARE RUNNING INSPIRCD AS ROOT. THIS IS UNSUPPORTED" << std::endl
		<< "AND IF YOU ARE HACKED, CRACKED, SPINDLED OR MUTILATED" << std::endl
		<< "OR ANYTHING ELSE UNEXPECTED HAPPENS TO YOU OR YOUR" << std::endl
		<< "SERVER, THEN IT IS YOUR OWN FAULT. IF YOU DID NOT MEAN" << std::endl
		<< "TO START INSPIRCD AS ROOT, HIT CTRL+C NOW AND RESTART" << std::endl
		<< "THE PROGRAM AS A NORMAL USER. YOU HAVE BEEN WARNED!" << std::endl << std::endl
		<< "InspIRCd starting in 20 seconds, ctrl+c to abort..." << std::endl;
		sleep(20);
	}
#endif

	this->SetSignals();

	if (!Config->cmdline.nofork)
	{
		if (!this->DaemonSeed())
		{
			std::cout << "ERROR: could not go into daemon mode. Shutting down." << std::endl;
			Logs->Log("STARTUP", LOG_DEFAULT, "ERROR: could not go into daemon mode. Shutting down.");
			Exit(EXIT_STATUS_FORK);
		}
	}

	SocketEngine::RecoverFromFork();

	/* During startup we read the configuration now, not in
	 * a seperate thread
	 */
	this->Config->Read();
	this->Config->Apply(NULL, "");
	Logs->OpenFileLogs();
	ModeParser::InitBuiltinModes();

	// If we don't have a SID, generate one based on the server name and the server description
	if (Config->sid.empty())
		Config->sid = UIDGenerator::GenerateSID(Config->ServerName, Config->ServerDesc);

	// Initialize the UID generator with our sid
	this->UIDGen.init(Config->sid);

	// Create the server user for this server
	this->FakeClient = new FakeUser(Config->sid, Config->ServerName, Config->ServerDesc);

	// This is needed as all new XLines are marked pending until ApplyLines() is called
	this->XLines->ApplyLines();

	int bounditems = BindPorts(pl);

	std::cout << std::endl;

	this->Modules->LoadAll();

	// Build ISupport as ModuleManager::LoadAll() does not do it
	this->ISupport.Build();
	Config->ApplyDisabledCommands(Config->DisabledCommands);

	if (!pl.empty())
	{
		std::cout << std::endl << "WARNING: Not all your client ports could be bound -- " << std::endl << "starting anyway with " << bounditems
			<< " of " << bounditems + (int)pl.size() << " client ports bound." << std::endl << std::endl;
		std::cout << "The following port(s) failed to bind:" << std::endl << std::endl;
		int j = 1;
		for (FailedPortList::iterator i = pl.begin(); i != pl.end(); i++, j++)
		{
			std::cout << j << ".\tAddress: " << (i->first.empty() ? "<all>" : i->first) << " \tReason: " << i->second << std::endl;
		}

		std::cout << std::endl << "Hint: Try using a public IP instead of blank or *" << std::endl;
	}

	std::cout << "InspIRCd is now running as '" << Config->ServerName << "'[" << Config->GetSID() << "] with " << SocketEngine::GetMaxFds() << " max open sockets" << std::endl;

#ifndef _WIN32
	if (!Config->cmdline.nofork)
	{
		if (kill(getppid(), SIGTERM) == -1)
		{
			std::cout << "Error killing parent process: " << strerror(errno) << std::endl;
			Logs->Log("STARTUP", LOG_DEFAULT, "Error killing parent process: %s",strerror(errno));
		}
	}

	/* Explicitly shut down stdio's stdin/stdout/stderr.
	 *
	 * The previous logic here was to only do this if stdio was connected to a controlling
	 * terminal.  However, we must do this always to avoid information leaks and other
	 * problems related to stdio.
	 *
	 * The only exception is if we are in debug mode.
	 *
	 *    -- nenolod
	 */
	if ((!do_nofork) && (!Config->cmdline.forcedebug))
	{
		int fd = open("/dev/null", O_RDWR);

		fclose(stdin);
		fclose(stderr);
		fclose(stdout);

		if (dup2(fd, STDIN_FILENO) < 0)
			Logs->Log("STARTUP", LOG_DEFAULT, "Failed to dup /dev/null to stdin.");
		if (dup2(fd, STDOUT_FILENO) < 0)
			Logs->Log("STARTUP", LOG_DEFAULT, "Failed to dup /dev/null to stdout.");
		if (dup2(fd, STDERR_FILENO) < 0)
			Logs->Log("STARTUP", LOG_DEFAULT, "Failed to dup /dev/null to stderr.");
		close(fd);
	}
	else
	{
		Logs->Log("STARTUP", LOG_DEFAULT, "Keeping pseudo-tty open as we are running in the foreground.");
	}
#else
	/* Set win32 service as running, if we are running as a service */
	SetServiceRunning();

	// Handle forking
	if(!do_nofork)
	{
		FreeConsole();
	}

	QueryPerformanceFrequency(&stats->QPFrequency);
#endif

	Logs->Log("STARTUP", LOG_DEFAULT, "Startup complete as '%s'[%s], %d max open sockets", Config->ServerName.c_str(),Config->GetSID().c_str(), SocketEngine::GetMaxFds());

#ifndef _WIN32
	std::string SetUser = Config->ConfValue("security")->getString("runasuser");
	std::string SetGroup = Config->ConfValue("security")->getString("runasgroup");
	if (!SetGroup.empty())
	{
		int ret;

		// setgroups
		ret = setgroups(0, NULL);

		if (ret == -1)
		{
			this->Logs->Log("STARTUP", LOG_DEFAULT, "setgroups() failed (wtf?): %s", strerror(errno));
			this->QuickExit(0);
		}

		// setgid
		struct group *g;

		errno = 0;
		g = getgrnam(SetGroup.c_str());

		if (!g)
		{
			this->Logs->Log("STARTUP", LOG_DEFAULT, "getgrnam(%s) failed (wrong group?): %s", SetGroup.c_str(), strerror(errno));
			this->QuickExit(0);
		}

		ret = setgid(g->gr_gid);

		if (ret == -1)
		{
			this->Logs->Log("STARTUP", LOG_DEFAULT, "setgid() failed (wrong group?): %s", strerror(errno));
			this->QuickExit(0);
		}
	}

	if (!SetUser.empty())
	{
		// setuid
		struct passwd *u;

		errno = 0;
		u = getpwnam(SetUser.c_str());

		if (!u)
		{
			this->Logs->Log("STARTUP", LOG_DEFAULT, "getpwnam(%s) failed (wrong user?): %s", SetUser.c_str(), strerror(errno));
			this->QuickExit(0);
		}

		int ret = setuid(u->pw_uid);

		if (ret == -1)
		{
			this->Logs->Log("STARTUP", LOG_DEFAULT, "setuid() failed (wrong user?): %s", strerror(errno));
			this->QuickExit(0);
		}
	}

	this->WritePID(Config->PID);
#endif
}

void InspIRCd::UpdateTime()
{
#ifdef _WIN32
	SYSTEMTIME st;
	GetSystemTime(&st);

	TIME.tv_sec = time(NULL);
	TIME.tv_nsec = st.wMilliseconds;
#else
	#ifdef HAS_CLOCK_GETTIME
		clock_gettime(CLOCK_REALTIME, &TIME);
	#else
		struct timeval tv;
		gettimeofday(&tv, NULL);
		TIME.tv_sec = tv.tv_sec;
		TIME.tv_nsec = tv.tv_usec * 1000;
	#endif
#endif
}

void InspIRCd::Run()
{
#ifdef INSPIRCD_ENABLE_TESTSUITE
	/* See if we're supposed to be running the test suite rather than entering the mainloop */
	if (do_testsuite)
	{
		TestSuite* ts = new TestSuite;
		delete ts;
		return;
	}
#endif

	UpdateTime();
	time_t OLDTIME = TIME.tv_sec;

	while (true)
	{
#ifndef _WIN32
		static rusage ru;
#endif

		/* Check if there is a config thread which has finished executing but has not yet been freed */
		if (this->ConfigThread && this->ConfigThread->IsDone())
		{
			/* Rehash has completed */
			this->Logs->Log("CONFIG", LOG_DEBUG, "Detected ConfigThread exiting, tidying up...");

			this->ConfigThread->Finish();

			ConfigThread->join();
			delete ConfigThread;
			ConfigThread = NULL;
		}

		UpdateTime();

		/* Run background module timers every few seconds
		 * (the docs say modules shouldnt rely on accurate
		 * timing using this event, so we dont have to
		 * time this exactly).
		 */
		if (TIME.tv_sec != OLDTIME)
		{
#ifndef _WIN32
			getrusage(RUSAGE_SELF, &ru);
			stats->LastSampled = TIME;
			stats->LastCPU = ru.ru_utime;
#else
			if(QueryPerformanceCounter(&stats->LastSampled))
			{
				FILETIME CreationTime;
				FILETIME ExitTime;
				FILETIME KernelTime;
				FILETIME UserTime;
				GetProcessTimes(GetCurrentProcess(), &CreationTime, &ExitTime, &KernelTime, &UserTime);
				stats->LastCPU.dwHighDateTime = KernelTime.dwHighDateTime + UserTime.dwHighDateTime;
				stats->LastCPU.dwLowDateTime = KernelTime.dwLowDateTime + UserTime.dwLowDateTime;
			}
#endif

			/* Allow a buffer of two seconds drift on this so that ntpdate etc dont harass admins */
			if (TIME.tv_sec < OLDTIME - 2)
			{
				SNO->WriteToSnoMask('d', "\002EH?!\002 -- Time is flowing BACKWARDS in this dimension! Clock drifted backwards %lu secs.", (unsigned long)OLDTIME-TIME.tv_sec);
			}
			else if (TIME.tv_sec > OLDTIME + 2)
			{
				SNO->WriteToSnoMask('d', "\002EH?!\002 -- Time is jumping FORWARDS! Clock skipped %lu secs.", (unsigned long)TIME.tv_sec - OLDTIME);
			}

			OLDTIME = TIME.tv_sec;

			if ((TIME.tv_sec % 3600) == 0)
			{
				Users->GarbageCollect();
				FOREACH_MOD(OnGarbageCollect, ());
			}

			Timers.TickTimers(TIME.tv_sec);
			Users->DoBackgroundUserStuff();

			if ((TIME.tv_sec % 5) == 0)
			{
				FOREACH_MOD(OnBackgroundTimer, (TIME.tv_sec));
				SNO->FlushSnotices();
			}
		}

		/* Call the socket engine to wait on the active
		 * file descriptors. The socket engine has everything's
		 * descriptors in its list... dns, modules, users,
		 * servers... so its nice and easy, just one call.
		 * This will cause any read or write events to be
		 * dispatched to their handlers.
		 */
		SocketEngine::DispatchTrialWrites();
		SocketEngine::DispatchEvents();

		/* if any users were quit, take them out */
		GlobalCulls.Apply();
		AtomicActions.Run();

		if (s_signal)
		{
			this->SignalHandler(s_signal);
			s_signal = 0;
		}
	}
}

sig_atomic_t InspIRCd::s_signal = 0;

void InspIRCd::SetSignal(int signal)
{
	s_signal = signal;
}

/* On posix systems, the flow of the program starts right here, with
 * ENTRYPOINT being a #define that defines main(). On Windows, ENTRYPOINT
 * defines smain() and the real main() is in the service code under
 * win32service.cpp. This allows the service control manager to control
 * the process where we are running as a windows service.
 */
ENTRYPOINT
{
	new InspIRCd(argc, argv);
	ServerInstance->Run();
	delete ServerInstance;
	return 0;
}<|MERGE_RESOLUTION|>--- conflicted
+++ resolved
@@ -382,12 +382,7 @@
 	/* Set the finished argument values */
 	Config->cmdline.nofork = (do_nofork != 0);
 	Config->cmdline.forcedebug = (do_debug != 0);
-<<<<<<< HEAD
-	Config->cmdline.writelog = (!do_nolog != 0);
-=======
 	Config->cmdline.writelog = !do_nolog;
-	Config->cmdline.TestSuite = (do_testsuite != 0);
->>>>>>> 493ff75f
 
 	if (do_debug)
 	{
