--- conflicted
+++ resolved
@@ -20,6 +20,7 @@
 
 #include "inspircd.h"
 
+#include "main.h"
 #include "commands.h"
 
 CmdResult CommandSVSNick::Handle(User* user, std::vector<std::string>& parameters)
@@ -32,9 +33,6 @@
 		if (isdigit(nick[0]))
 			nick = u->uuid;
 
-<<<<<<< HEAD
-		if (!u->ForceNickChange(nick))
-=======
 		// Don't update the TS if the nick is exactly the same
 		if (u->nick == nick)
 			return CMD_FAILURE;
@@ -47,8 +45,7 @@
 		st->KeepNickTS = true;
 		u->age = NickTS;
 
-		if (!u->ForceNickChange(nick.c_str()))
->>>>>>> 7dd83138
+		if (!u->ForceNickChange(nick))
 		{
 			/* buh. UID them */
 			if (!u->ForceNickChange(u->uuid))
@@ -57,11 +54,7 @@
 			}
 		}
 
-<<<<<<< HEAD
-		u->age = ConvToInt(parameters[2]);
-=======
 		st->KeepNickTS = false;
->>>>>>> 7dd83138
 	}
 
 	return CMD_SUCCESS;
