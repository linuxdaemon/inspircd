/*
 * InspIRCd -- Internet Relay Chat Daemon
 *
 *   Copyright (C) 2009-2010 Daniel De Graaf <danieldg@inspircd.org>
 *   Copyright (C) 2008 John Brooks <john.brooks@dereferenced.net>
 *   Copyright (C) 2006-2008 Craig Edwards <craigedwards@brainbox.cc>
 *   Copyright (C) 2007 Dennis Friis <peavey@inspircd.org>
 *   Copyright (C) 2006 Oliver Lupton <oliverlupton@gmail.com>
 *
 * This file is part of InspIRCd.  InspIRCd is free software: you can
 * redistribute it and/or modify it under the terms of the GNU General Public
 * License as published by the Free Software Foundation, version 2.
 *
 * This program is distributed in the hope that it will be useful, but WITHOUT
 * ANY WARRANTY; without even the implied warranty of MERCHANTABILITY or FITNESS
 * FOR A PARTICULAR PURPOSE.  See the GNU General Public License for more
 * details.
 *
 * You should have received a copy of the GNU General Public License
 * along with this program.  If not, see <http://www.gnu.org/licenses/>.
 */


#include "inspircd.h"
<<<<<<< HEAD
#include "modules/ssl.h"
#include <memory>

// Fix warnings about the use of commas at end of enumerator lists on C++03.
#if defined __clang__
# pragma clang diagnostic ignored "-Wc++11-extensions"
#elif defined __GNUC__
# pragma GCC diagnostic ignored "-pedantic"
#endif

=======
>>>>>>> c99a4396
#include <gnutls/gnutls.h>
#include <gnutls/x509.h>

#if ((GNUTLS_VERSION_MAJOR > 2) || (GNUTLS_VERSION_MAJOR == 2 && GNUTLS_VERSION_MINOR > 9) || (GNUTLS_VERSION_MAJOR == 2 && GNUTLS_VERSION_MINOR == 9 && GNUTLS_VERSION_PATCH >= 8))
#define GNUTLS_HAS_MAC_GET_ID
#include <gnutls/crypto.h>
#endif

#if (GNUTLS_VERSION_MAJOR > 2 || GNUTLS_VERSION_MAJOR == 2 && GNUTLS_VERSION_MINOR > 12)
# define GNUTLS_HAS_RND
#else
# include <gcrypt.h>
#endif

#ifdef _WIN32
# pragma comment(lib, "libgnutls-28.lib")
#endif

<<<<<<< HEAD
/* $CompileFlags: pkgconfincludes("gnutls","/gnutls/gnutls.h","") eval("print `libgcrypt-config --cflags | tr -d \r` if `pkg-config --modversion gnutls 2>/dev/null | tr -d \r` lt '2.12'") */
/* $LinkerFlags: rpath("pkg-config --libs gnutls") pkgconflibs("gnutls","/libgnutls.so","-lgnutls") eval("print `libgcrypt-config --libs | tr -d \r` if `pkg-config --modversion gnutls 2>/dev/null | tr -d \r` lt '2.12'") */
=======
/* $ModDesc: Provides SSL support for clients */
/* $CompileFlags: pkgconfincludes("gnutls","/gnutls/gnutls.h","") iflt("pkg-config --modversion gnutls","2.12") exec("libgcrypt-config --cflags") */
/* $LinkerFlags: rpath("pkg-config --libs gnutls") pkgconflibs("gnutls","/libgnutls.so","-lgnutls") iflt("pkg-config --modversion gnutls","2.12") exec("libgcrypt-config --libs") */
/* $NoPedantic */
>>>>>>> c99a4396

#ifndef GNUTLS_VERSION_MAJOR
#define GNUTLS_VERSION_MAJOR LIBGNUTLS_VERSION_MAJOR
#define GNUTLS_VERSION_MINOR LIBGNUTLS_VERSION_MINOR
#define GNUTLS_VERSION_PATCH LIBGNUTLS_VERSION_PATCH
#endif

// These don't exist in older GnuTLS versions
#if ((GNUTLS_VERSION_MAJOR > 2) || (GNUTLS_VERSION_MAJOR == 2 && GNUTLS_VERSION_MINOR > 1) || (GNUTLS_VERSION_MAJOR == 2 && GNUTLS_VERSION_MINOR == 1 && GNUTLS_VERSION_PATCH >= 7))
#define GNUTLS_NEW_PRIO_API
#endif

#if(GNUTLS_VERSION_MAJOR < 2)
typedef gnutls_certificate_credentials_t gnutls_certificate_credentials;
typedef gnutls_dh_params_t gnutls_dh_params;
#endif

<<<<<<< HEAD
enum issl_status { ISSL_NONE, ISSL_HANDSHAKING_READ, ISSL_HANDSHAKING_WRITE, ISSL_HANDSHAKEN, ISSL_CLOSING, ISSL_CLOSED };

#if (GNUTLS_VERSION_MAJOR > 2 || (GNUTLS_VERSION_MAJOR == 2 && GNUTLS_VERSION_MINOR >= 12))
#define GNUTLS_NEW_CERT_CALLBACK_API
typedef gnutls_retr2_st cert_cb_last_param_type;
=======
#if (GNUTLS_VERSION_MAJOR > 2 || (GNUTLS_VERSION_MAJOR == 2 && GNUTLS_VERSION_MINOR >= 12))
# define GNUTLS_HAS_RND
# include <gnutls/crypto.h>
#else
# include <gcrypt.h>
#endif

enum issl_status { ISSL_NONE, ISSL_HANDSHAKING_READ, ISSL_HANDSHAKING_WRITE, ISSL_HANDSHAKEN, ISSL_CLOSING, ISSL_CLOSED };

struct SSLConfig : public refcountbase
{
	gnutls_certificate_credentials_t x509_cred;
	std::vector<gnutls_x509_crt_t> x509_certs;
	gnutls_x509_privkey_t x509_key;
	gnutls_dh_params_t dh_params;
#ifdef GNUTLS_NEW_PRIO_API
	gnutls_priority_t priority;
#endif

	SSLConfig()
		: x509_cred(NULL)
		, x509_key(NULL)
		, dh_params(NULL)
#ifdef GNUTLS_NEW_PRIO_API
		, priority(NULL)
#endif
	{
	}

	~SSLConfig()
	{
		ServerInstance->Logs->Log("m_ssl_gnutls", DEBUG, "Destroying SSLConfig %p", (void*)this);

		if (x509_cred)
			gnutls_certificate_free_credentials(x509_cred);

		for (unsigned int i = 0; i < x509_certs.size(); i++)
			gnutls_x509_crt_deinit(x509_certs[i]);

		if (x509_key)
			gnutls_x509_privkey_deinit(x509_key);

		if (dh_params)
			gnutls_dh_params_deinit(dh_params);

#ifdef GNUTLS_NEW_PRIO_API
		if (priority)
			gnutls_priority_deinit(priority);
#endif
	}
};

static reference<SSLConfig> currconf;

static SSLConfig* GetSessionConfig(gnutls_session_t session);

#if(GNUTLS_VERSION_MAJOR < 2 || ( GNUTLS_VERSION_MAJOR == 2 && GNUTLS_VERSION_MINOR < 12 ) )
static int cert_callback (gnutls_session_t session, const gnutls_datum_t * req_ca_rdn, int nreqs,
	const gnutls_pk_algorithm_t * sign_algos, int sign_algos_length, gnutls_retr_st * st) {

	st->type = GNUTLS_CRT_X509;
>>>>>>> c99a4396
#else
typedef gnutls_retr_st cert_cb_last_param_type;
#endif
<<<<<<< HEAD
=======
	SSLConfig* conf = GetSessionConfig(session);
	std::vector<gnutls_x509_crt_t>& x509_certs = conf->x509_certs;
	st->ncerts = x509_certs.size();
	st->cert.x509 = &x509_certs[0];
	st->key.x509 = conf->x509_key;
	st->deinit_all = 0;

	return 0;
}
>>>>>>> c99a4396

class RandGen : public HandlerBase2<void, char*, size_t>
{
 public:
	void Call(char* buffer, size_t len)
	{
#ifdef GNUTLS_HAS_RND
		gnutls_rnd(GNUTLS_RND_RANDOM, buffer, len);
#else
		gcry_randomize(buffer, len, GCRY_STRONG_RANDOM);
#endif
	}
};

<<<<<<< HEAD
namespace GnuTLS
=======
/** Represents an SSL user's extra data
 */
class issl_session
{
public:
	StreamSocket* socket;
	gnutls_session_t sess;
	issl_status status;
	reference<ssl_cert> cert;
	reference<SSLConfig> config;

	issl_session() : socket(NULL), sess(NULL), status(ISSL_NONE) {}
};

static SSLConfig* GetSessionConfig(gnutls_session_t sess)
{
	issl_session* session = reinterpret_cast<issl_session*>(gnutls_transport_get_ptr(sess));
	return session->config;
}

class CommandStartTLS : public SplitCommand
>>>>>>> c99a4396
{
	class Init
	{
	 public:
		Init() { gnutls_global_init(); }
		~Init() { gnutls_global_deinit(); }
	};

	class Exception : public ModuleException
	{
	 public:
		Exception(const std::string& reason)
			: ModuleException(reason) { }
	};

	void ThrowOnError(int errcode, const char* msg)
	{
		if (errcode < 0)
		{
			std::string reason = msg;
			reason.append(" :").append(gnutls_strerror(errcode));
			throw Exception(reason);
		}
	}

<<<<<<< HEAD
	/** Used to create a gnutls_datum_t* from a std::string
	 */
	class Datum
	{
		gnutls_datum_t datum;

	 public:
		Datum(const std::string& dat)
		{
			datum.data = (unsigned char*)dat.data();
			datum.size = static_cast<unsigned int>(dat.length());
		}
=======
	gnutls_digest_algorithm_t hash;

	std::string sslports;
	int dh_bits;

	RandGen randhandler;
	CommandStartTLS starttls;
>>>>>>> c99a4396

		const gnutls_datum_t* get() const { return &datum; }
	};

	class Hash
	{
		gnutls_digest_algorithm_t hash;

	 public:
		// Nothing to deallocate, constructor may throw freely
		Hash(const std::string& hashname)
		{
			// As older versions of gnutls can't do this, let's disable it where needed.
#ifdef GNUTLS_HAS_MAC_GET_ID
			// As gnutls_digest_algorithm_t and gnutls_mac_algorithm_t are mapped 1:1, we can do this
			// There is no gnutls_dig_get_id() at the moment, but it may come later
			hash = (gnutls_digest_algorithm_t)gnutls_mac_get_id(hashname.c_str());
			if (hash == GNUTLS_DIG_UNKNOWN)
				throw Exception("Unknown hash type " + hashname);

			// Check if the user is giving us something that is a valid MAC but not digest
			gnutls_hash_hd_t is_digest;
			if (gnutls_hash_init(&is_digest, hash) < 0)
				throw Exception("Unknown hash type " + hashname);
			gnutls_hash_deinit(is_digest, NULL);
#else
			if (hashname == "md5")
				hash = GNUTLS_DIG_MD5;
			else if (hashname == "sha1")
				hash = GNUTLS_DIG_SHA1;
			else
				throw Exception("Unknown hash type " + hashname);
#endif
		}

		gnutls_digest_algorithm_t get() const { return hash; }
	};

	class DHParams
	{
		gnutls_dh_params_t dh_params;

		DHParams()
		{
			ThrowOnError(gnutls_dh_params_init(&dh_params), "gnutls_dh_params_init() failed");
		}

	 public:
		/** Import */
		static std::auto_ptr<DHParams> Import(const std::string& dhstr)
		{
			std::auto_ptr<DHParams> dh(new DHParams);
			int ret = gnutls_dh_params_import_pkcs3(dh->dh_params, Datum(dhstr).get(), GNUTLS_X509_FMT_PEM);
			ThrowOnError(ret, "Unable to import DH params");
			return dh;
		}

		/** Generate */
		static std::auto_ptr<DHParams> Generate(unsigned int bits)
		{
			std::auto_ptr<DHParams> dh(new DHParams);
			ThrowOnError(gnutls_dh_params_generate2(dh->dh_params, bits), "Unable to generate DH params");
			return dh;
		}

		~DHParams()
		{
			gnutls_dh_params_deinit(dh_params);
		}

		const gnutls_dh_params_t& get() const { return dh_params; }
	};

	class X509Key
	{
		/** Ensure that the key is deinited in case the constructor of X509Key throws
		 */
		class RAIIKey
		{
		 public:
			gnutls_x509_privkey_t key;

			RAIIKey()
			{
				ThrowOnError(gnutls_x509_privkey_init(&key), "gnutls_x509_privkey_init() failed");
			}

<<<<<<< HEAD
			~RAIIKey()
			{
				gnutls_x509_privkey_deinit(key);
			}
		} key;

	 public:
		/** Import */
		X509Key(const std::string& keystr)
		{
			int ret = gnutls_x509_privkey_import(key.key, Datum(keystr).get(), GNUTLS_X509_FMT_PEM);
			ThrowOnError(ret, "Unable to import private key");
		}

		gnutls_x509_privkey_t& get() { return key.key; }
	};
=======
		gnutls_global_init(); // This must be called once in the program
	}
>>>>>>> c99a4396

	class X509CertList
	{
<<<<<<< HEAD
		std::vector<gnutls_x509_crt_t> certs;
=======
		currconf = new SSLConfig;
		InitSSLConfig(currconf);
>>>>>>> c99a4396

	 public:
		/** Import */
		X509CertList(const std::string& certstr)
		{
			unsigned int certcount = 3;
			certs.resize(certcount);
			Datum datum(certstr);

			int ret = gnutls_x509_crt_list_import(raw(), &certcount, datum.get(), GNUTLS_X509_FMT_PEM, GNUTLS_X509_CRT_LIST_IMPORT_FAIL_IF_EXCEED);
			if (ret == GNUTLS_E_SHORT_MEMORY_BUFFER)
			{
				// the buffer wasn't big enough to hold all certs but gnutls changed certcount to the number of available certs,
				// try again with a bigger buffer
				certs.resize(certcount);
				ret = gnutls_x509_crt_list_import(raw(), &certcount, datum.get(), GNUTLS_X509_FMT_PEM, GNUTLS_X509_CRT_LIST_IMPORT_FAIL_IF_EXCEED);
			}

<<<<<<< HEAD
			ThrowOnError(ret, "Unable to load certificates");
=======
		Implementation eventlist[] = { I_On005Numeric, I_OnRehash, I_OnModuleRehash, I_OnUserConnect,
			I_OnEvent, I_OnHookIO };
		ServerInstance->Modules->Attach(eventlist, this, sizeof(eventlist)/sizeof(Implementation));
>>>>>>> c99a4396

			// Resize the vector to the actual number of certs because we rely on its size being correct
			// when deallocating the certs
			certs.resize(certcount);
		}

		~X509CertList()
		{
			for (std::vector<gnutls_x509_crt_t>::iterator i = certs.begin(); i != certs.end(); ++i)
				gnutls_x509_crt_deinit(*i);
		}

		gnutls_x509_crt_t* raw() { return &certs[0]; }
		unsigned int size() const { return certs.size(); }
	};

	class X509CRL : public refcountbase
	{
		class RAIICRL
		{
		 public:
			gnutls_x509_crl_t crl;

			RAIICRL()
			{
				ThrowOnError(gnutls_x509_crl_init(&crl), "gnutls_x509_crl_init() failed");
			}

			~RAIICRL()
			{
				gnutls_x509_crl_deinit(crl);
			}
		} crl;

	 public:
		/** Import */
		X509CRL(const std::string& crlstr)
		{
			int ret = gnutls_x509_crl_import(get(), Datum(crlstr).get(), GNUTLS_X509_FMT_PEM);
			ThrowOnError(ret, "Unable to load certificate revocation list");
		}

		gnutls_x509_crl_t& get() { return crl.crl; }
	};

<<<<<<< HEAD
#ifdef GNUTLS_NEW_PRIO_API
	class Priority
	{
		gnutls_priority_t priority;
=======
		reference<SSLConfig> newconf = new SSLConfig;
		try
		{
			InitSSLConfig(newconf);
		}
		catch (ModuleException& ex)
		{
			ServerInstance->Logs->Log("m_ssl_gnutls", DEFAULT, "m_ssl_gnutls: Not applying new config. %s", ex.GetReason());
			return;
		}

		ServerInstance->Logs->Log("m_ssl_gnutls", DEFAULT, "m_ssl_gnutls: Applying new config, old config is in use by %d connection(s)", currconf->GetReferenceCount()-1);
		currconf = newconf;
	}

	void InitSSLConfig(SSLConfig* config)
	{
		ServerInstance->Logs->Log("m_ssl_gnutls", DEBUG, "Initializing new SSLConfig %p", (void*)config);

		std::string keyfile;
		std::string certfile;
		std::string cafile;
		std::string crlfile;
		OnRehash(NULL);

		ConfigTag* Conf = ServerInstance->Config->ConfValue("gnutls");

		cafile = Conf->getString("cafile", CONFIG_PATH "/ca.pem");
		crlfile	= Conf->getString("crlfile", CONFIG_PATH "/crl.pem");
		certfile = Conf->getString("certfile", CONFIG_PATH "/cert.pem");
		keyfile	= Conf->getString("keyfile", CONFIG_PATH "/key.pem");
		dh_bits	= Conf->getInt("dhbits");
		std::string hashname = Conf->getString("hash", "md5");

		// The GnuTLS manual states that the gnutls_set_default_priority()
		// call we used previously when initializing the session is the same
		// as setting the "NORMAL" priority string.
		// Thus if the setting below is not in the config we will behave exactly
		// the same as before, when the priority setting wasn't available.
		std::string priorities = Conf->getString("priority", "NORMAL");

		if((dh_bits != 768) && (dh_bits != 1024) && (dh_bits != 2048) && (dh_bits != 3072) && (dh_bits != 4096))
			dh_bits = 1024;

		if (hashname == "md5")
			hash = GNUTLS_DIG_MD5;
		else if (hashname == "sha1")
			hash = GNUTLS_DIG_SHA1;
#ifdef INSPIRCD_GNUTLS_ENABLE_SHA256_FINGERPRINT
		else if (hashname == "sha256")
			hash = GNUTLS_DIG_SHA256;
#endif
		else
			throw ModuleException("Unknown hash type " + hashname);
>>>>>>> c99a4396

	 public:
		Priority(const std::string& priorities)
		{
			// Try to set the priorities for ciphers, kex methods etc. to the user supplied string
			// If the user did not supply anything then the string is already set to "NORMAL"
			const char* priocstr = priorities.c_str();
			const char* prioerror;

			int ret = gnutls_priority_init(&priority, priocstr, &prioerror);
			if (ret < 0)
			{
				// gnutls did not understand the user supplied string
				throw Exception("Unable to initialize priorities to \"" + priorities + "\": " + gnutls_strerror(ret) + " Syntax error at position " + ConvToStr((unsigned int) (prioerror - priocstr)));
			}
		}

<<<<<<< HEAD
		~Priority()
		{
			gnutls_priority_deinit(priority);
		}

		void SetupSession(gnutls_session_t sess)
		{
			gnutls_priority_set(sess, priority);
		}
	};
#else
	/** Dummy class, used when gnutls_priority_set() is not available
	 */
	class Priority
	{
	 public:
		Priority(const std::string& priorities)
=======
		gnutls_certificate_credentials_t& x509_cred = config->x509_cred;

		ret = gnutls_certificate_allocate_credentials(&x509_cred);
		if (ret < 0)
		{
			// Set to NULL because we can't be sure what value is in it and we must not try to
			// deallocate it in case of an error
			x509_cred = NULL;
			throw ModuleException("Failed to allocate certificate credentials: " + std::string(gnutls_strerror(ret)));
		}

		if((ret =gnutls_certificate_set_x509_trust_file(x509_cred, cafile.c_str(), GNUTLS_X509_FMT_PEM)) < 0)
			ServerInstance->Logs->Log("m_ssl_gnutls",DEBUG, "m_ssl_gnutls.so: Failed to set X.509 trust file '%s': %s", cafile.c_str(), gnutls_strerror(ret));

		if((ret = gnutls_certificate_set_x509_crl_file (x509_cred, crlfile.c_str(), GNUTLS_X509_FMT_PEM)) < 0)
			ServerInstance->Logs->Log("m_ssl_gnutls",DEBUG, "m_ssl_gnutls.so: Failed to set X.509 CRL file '%s': %s", crlfile.c_str(), gnutls_strerror(ret));

		FileReader reader;

		reader.LoadFile(certfile);
		std::string cert_string = reader.Contents();
		gnutls_datum_t cert_datum = { (unsigned char*)cert_string.data(), static_cast<unsigned int>(cert_string.length()) };

		reader.LoadFile(keyfile);
		std::string key_string = reader.Contents();
		gnutls_datum_t key_datum = { (unsigned char*)key_string.data(), static_cast<unsigned int>(key_string.length()) };

		std::vector<gnutls_x509_crt_t>& x509_certs = config->x509_certs;

		// If this fails, no SSL port will work. At all. So, do the smart thing - throw a ModuleException
		unsigned int certcount = 3;
		x509_certs.resize(certcount);
		ret = gnutls_x509_crt_list_import(&x509_certs[0], &certcount, &cert_datum, GNUTLS_X509_FMT_PEM, GNUTLS_X509_CRT_LIST_IMPORT_FAIL_IF_EXCEED);
		if (ret == GNUTLS_E_SHORT_MEMORY_BUFFER)
>>>>>>> c99a4396
		{
			if (priorities != "NORMAL")
				throw Exception("You've set a non-default priority string, but GnuTLS lacks support for it");
		}

		static void SetupSession(gnutls_session_t sess)
		{
			// Always set the default priorities
			gnutls_set_default_priority(sess);
		}
<<<<<<< HEAD
	};
#endif

	class CertCredentials
	{
		/** DH parameters associated with these credentials
		 */
		std::auto_ptr<DHParams> dh;

	 protected:
		gnutls_certificate_credentials_t cred;

	 public:
		CertCredentials()
=======
		x509_certs.resize(ret);

		gnutls_x509_privkey_t& x509_key = config->x509_key;
		if (gnutls_x509_privkey_init(&x509_key) < 0)
		{
			// Make sure the destructor does not try to deallocate this, see above
			x509_key = NULL;
			throw ModuleException("Unable to initialize private key");
		}

		if((ret = gnutls_x509_privkey_import(x509_key, &key_datum, GNUTLS_X509_FMT_PEM)) < 0)
			throw ModuleException("Unable to load GnuTLS server private key (" + keyfile + "): " + std::string(gnutls_strerror(ret)));

		if((ret = gnutls_certificate_set_x509_key(x509_cred, &x509_certs[0], certcount, x509_key)) < 0)
			throw ModuleException("Unable to set GnuTLS cert/key pair: " + std::string(gnutls_strerror(ret)));

		#ifdef GNUTLS_NEW_PRIO_API
		// Try to set the priorities for ciphers, kex methods etc. to the user supplied string
		// If the user did not supply anything then the string is already set to "NORMAL"
		const char* priocstr = priorities.c_str();
		const char* prioerror;

		gnutls_priority_t& priority = config->priority;
		if ((ret = gnutls_priority_init(&priority, priocstr, &prioerror)) < 0)
>>>>>>> c99a4396
		{
			ThrowOnError(gnutls_certificate_allocate_credentials(&cred), "Cannot allocate certificate credentials");
		}

<<<<<<< HEAD
		~CertCredentials()
		{
			gnutls_certificate_free_credentials(cred);
=======
		#else
		if (priorities != "NORMAL")
			ServerInstance->Logs->Log("m_ssl_gnutls",DEFAULT, "m_ssl_gnutls.so: You've set <gnutls:priority> to a value other than the default, but this is only supported with GnuTLS v2.1.7 or newer. Your GnuTLS version is older than that so the option will have no effect.");
		#endif

		#if(GNUTLS_VERSION_MAJOR < 2 || ( GNUTLS_VERSION_MAJOR == 2 && GNUTLS_VERSION_MINOR < 12 ) )
		gnutls_certificate_client_set_retrieve_function (x509_cred, cert_callback);
		#else
		gnutls_certificate_set_retrieve_function (x509_cred, cert_callback);
		#endif

		gnutls_dh_params_t& dh_params = config->dh_params;
		ret = gnutls_dh_params_init(&dh_params);
		if (ret < 0)
		{
			// Make sure the destructor does not try to deallocate this, see above
			dh_params = NULL;
			ServerInstance->Logs->Log("m_ssl_gnutls",DEFAULT, "m_ssl_gnutls.so: Failed to initialise DH parameters: %s", gnutls_strerror(ret));
			return;
>>>>>>> c99a4396
		}

		/** Associates these credentials with the session
		 */
		void SetupSession(gnutls_session_t sess)
		{
<<<<<<< HEAD
			gnutls_credentials_set(sess, GNUTLS_CRD_CERTIFICATE, cred);
=======
			// Try to load DH params from file
			reader.LoadFile(dhfile);
			std::string dhstring = reader.Contents();
			gnutls_datum_t dh_datum = { (unsigned char*)dhstring.data(), static_cast<unsigned int>(dhstring.length()) };

			if ((ret = gnutls_dh_params_import_pkcs3(dh_params, &dh_datum, GNUTLS_X509_FMT_PEM)) < 0)
			{
				// File unreadable or GnuTLS was unhappy with the contents, generate the DH primes now
				ServerInstance->Logs->Log("m_ssl_gnutls", DEFAULT, "m_ssl_gnutls.so: Generating DH parameters because I failed to load them from file '%s': %s", dhfile.c_str(), gnutls_strerror(ret));
				GenerateDHParams(dh_params);
			}
>>>>>>> c99a4396
		}

		/** Set the given DH parameters to be used with these credentials
		 */
		void SetDH(std::auto_ptr<DHParams>& DH)
		{
<<<<<<< HEAD
			dh = DH;
			gnutls_certificate_set_dh_params(cred, dh->get());
		}
	};

	class X509Credentials : public CertCredentials
	{
		/** Private key
		 */
		X509Key key;

		/** Certificate list, presented to the peer
		 */
		X509CertList certs;
=======
			GenerateDHParams(dh_params);
		}

		gnutls_certificate_set_dh_params(x509_cred, dh_params);
	}

	void GenerateDHParams(gnutls_dh_params_t dh_params)
	{
 		// Generate Diffie Hellman parameters - for use with DHE
		// kx algorithms. These should be discarded and regenerated
		// once a day, once a week or once a month. Depending on the
		// security requirements.

		int ret;
>>>>>>> c99a4396

		/** Trusted CA, may be NULL
		 */
		std::auto_ptr<X509CertList> trustedca;

<<<<<<< HEAD
		/** Certificate revocation list, may be NULL
		 */
		std::auto_ptr<X509CRL> crl;

		static int cert_callback(gnutls_session_t session, const gnutls_datum_t* req_ca_rdn, int nreqs, const gnutls_pk_algorithm_t* sign_algos, int sign_algos_length, cert_cb_last_param_type* st);

	 public:
		X509Credentials(const std::string& certstr, const std::string& keystr)
			: key(keystr)
			, certs(certstr)
		{
			// Throwing is ok here, the destructor of Credentials is called in that case
			int ret = gnutls_certificate_set_x509_key(cred, certs.raw(), certs.size(), key.get());
			ThrowOnError(ret, "Unable to set cert/key pair");
=======
	~ModuleSSLGnuTLS()
	{
		currconf = NULL;
>>>>>>> c99a4396

#ifdef GNUTLS_NEW_CERT_CALLBACK_API
			gnutls_certificate_set_retrieve_function(cred, cert_callback);
#else
			gnutls_certificate_client_set_retrieve_function(cred, cert_callback);
#endif
		}

		/** Sets the trusted CA and the certificate revocation list
		 * to use when verifying certificates
		 */
		void SetCA(std::auto_ptr<X509CertList>& certlist, std::auto_ptr<X509CRL>& CRL)
		{
			// Do nothing if certlist is NULL
			if (certlist.get())
			{
				int ret = gnutls_certificate_set_x509_trust(cred, certlist->raw(), certlist->size());
				ThrowOnError(ret, "gnutls_certificate_set_x509_trust() failed");

				if (CRL.get())
				{
					ret = gnutls_certificate_set_x509_crl(cred, &CRL->get(), 1);
					ThrowOnError(ret, "gnutls_certificate_set_x509_crl() failed");
				}

				trustedca = certlist;
				crl = CRL;
			}
		}
	};

	class Profile : public refcountbase
	{
		/** Name of this profile
		 */
		const std::string name;

		/** X509 certificate(s) and key
		 */
		X509Credentials x509cred;

		/** The minimum length in bits for the DH prime to be accepted as a client
		 */
		unsigned int min_dh_bits;

		/** Hashing algorithm to use when generating certificate fingerprints
		 */
		Hash hash;

		/** Priorities for ciphers, compression methods, etc.
		 */
		Priority priority;

		Profile(const std::string& profilename, const std::string& certstr, const std::string& keystr,
				std::auto_ptr<DHParams>& DH, unsigned int mindh, const std::string& hashstr,
				const std::string& priostr, std::auto_ptr<X509CertList>& CA, std::auto_ptr<X509CRL>& CRL)
			: name(profilename)
			, x509cred(certstr, keystr)
			, min_dh_bits(mindh)
			, hash(hashstr)
			, priority(priostr)
		{
			x509cred.SetDH(DH);
			x509cred.SetCA(CA, CRL);
		}

		static std::string ReadFile(const std::string& filename)
		{
			FileReader reader(filename);
			std::string ret = reader.GetString();
			if (ret.empty())
				throw Exception("Cannot read file " + filename);
			return ret;
		}
<<<<<<< HEAD

	 public:
		static reference<Profile> Create(const std::string& profilename, ConfigTag* tag)
		{
			std::string certstr = ReadFile(tag->getString("certfile", "cert.pem"));
			std::string keystr = ReadFile(tag->getString("keyfile", "key.pem"));

			std::auto_ptr<DHParams> dh;
			int gendh = tag->getInt("gendh");
			if (gendh)
			{
				gendh = (gendh < 1024 ? 1024 : gendh);
				dh = DHParams::Generate(gendh);
			}
			else
				dh = DHParams::Import(ReadFile(tag->getString("dhfile", "dhparams.pem")));

			// Use default priority string if this tag does not specify one
			std::string priostr = tag->getString("priority", "NORMAL");
			unsigned int mindh = tag->getInt("mindhbits", 1024);
			std::string hashstr = tag->getString("hash", "md5");

			// Load trusted CA and revocation list, if set
			std::auto_ptr<X509CertList> ca;
			std::auto_ptr<X509CRL> crl;
			std::string filename = tag->getString("cafile");
			if (!filename.empty())
			{
				ca.reset(new X509CertList(ReadFile(filename)));
=======
		else if (!strcmp("GET_RAW_SSL_SESSION", request.id))
		{
			SSLRawSessionRequest& req = static_cast<SSLRawSessionRequest&>(request);
			if ((req.fd >= 0) && (req.fd < ServerInstance->SE->GetMaxFds()))
				req.data = reinterpret_cast<void*>(sessions[req.fd].sess);
		}
	}

	void InitSession(StreamSocket* user, bool me_server)
	{
		issl_session* session = &sessions[user->GetFd()];

		gnutls_init(&session->sess, me_server ? GNUTLS_SERVER : GNUTLS_CLIENT);
		session->socket = user;
		session->config = currconf;

		#ifdef GNUTLS_NEW_PRIO_API
		gnutls_priority_set(session->sess, currconf->priority);
		#else
		gnutls_set_default_priority(session->sess);
		#endif
		gnutls_credentials_set(session->sess, GNUTLS_CRD_CERTIFICATE, currconf->x509_cred);
		gnutls_dh_set_prime_bits(session->sess, dh_bits);
		gnutls_transport_set_ptr(session->sess, reinterpret_cast<gnutls_transport_ptr_t>(session));
		gnutls_transport_set_push_function(session->sess, gnutls_push_wrapper);
		gnutls_transport_set_pull_function(session->sess, gnutls_pull_wrapper);
>>>>>>> c99a4396

				filename = tag->getString("crlfile");
				if (!filename.empty())
					crl.reset(new X509CRL(ReadFile(filename)));
			}

			return new Profile(profilename, certstr, keystr, dh, mindh, hashstr, priostr, ca, crl);
		}

		/** Set up the given session with the settings in this profile
		 */
		void SetupSession(gnutls_session_t sess)
		{
			priority.SetupSession(sess);
			x509cred.SetupSession(sess);
			gnutls_dh_set_prime_bits(sess, min_dh_bits);
		}

		const std::string& GetName() const { return name; }
		X509Credentials& GetX509Credentials() { return x509cred; }
		gnutls_digest_algorithm_t GetHash() const { return hash.get(); }
	};
}

class GnuTLSIOHook : public SSLIOHook
{
 private:
	gnutls_session_t sess;
	issl_status status;
	reference<GnuTLS::Profile> profile;

	void InitSession(StreamSocket* user, bool me_server)
	{
		gnutls_init(&sess, me_server ? GNUTLS_SERVER : GNUTLS_CLIENT);

		profile->SetupSession(sess);
		gnutls_transport_set_ptr(sess, reinterpret_cast<gnutls_transport_ptr_t>(user));
		gnutls_transport_set_push_function(sess, gnutls_push_wrapper);
		gnutls_transport_set_pull_function(sess, gnutls_pull_wrapper);

		if (me_server)
			gnutls_certificate_server_set_request(sess, GNUTLS_CERT_REQUEST); // Request client certificate if any.
	}

	void CloseSession()
	{
		if (this->sess)
		{
			gnutls_bye(this->sess, GNUTLS_SHUT_WR);
			gnutls_deinit(this->sess);
		}
		sess = NULL;
		certificate = NULL;
		status = ISSL_NONE;
	}

	bool Handshake(StreamSocket* user)
	{
		int ret = gnutls_handshake(this->sess);

		if (ret < 0)
		{
			if(ret == GNUTLS_E_AGAIN || ret == GNUTLS_E_INTERRUPTED)
			{
				// Handshake needs resuming later, read() or write() would have blocked.

				if (gnutls_record_get_direction(this->sess) == 0)
				{
					// gnutls_handshake() wants to read() again.
					this->status = ISSL_HANDSHAKING_READ;
					SocketEngine::ChangeEventMask(user, FD_WANT_POLL_READ | FD_WANT_NO_WRITE);
				}
				else
				{
					// gnutls_handshake() wants to write() again.
					this->status = ISSL_HANDSHAKING_WRITE;
					SocketEngine::ChangeEventMask(user, FD_WANT_NO_READ | FD_WANT_SINGLE_WRITE);
				}
			}
			else
			{
				user->SetError("Handshake Failed - " + std::string(gnutls_strerror(ret)));
				CloseSession();
				this->status = ISSL_CLOSING;
			}

			return false;
		}
		else
		{
			// Change the seesion state
			this->status = ISSL_HANDSHAKEN;

			VerifyCertificate();

			// Finish writing, if any left
			SocketEngine::ChangeEventMask(user, FD_WANT_POLL_READ | FD_WANT_NO_WRITE | FD_ADD_TRIAL_WRITE);

			return true;
		}
	}

	void VerifyCertificate()
	{
<<<<<<< HEAD
		unsigned int certstatus;
=======
		if (session->sess)
		{
			gnutls_bye(session->sess, GNUTLS_SHUT_WR);
			gnutls_deinit(session->sess);
		}
		session->socket = NULL;
		session->sess = NULL;
		session->cert = NULL;
		session->status = ISSL_NONE;
		session->config = NULL;
	}

	void VerifyCertificate(issl_session* session, StreamSocket* user)
	{
		if (!session->sess || !user)
			return;

		unsigned int status;
>>>>>>> c99a4396
		const gnutls_datum_t* cert_list;
		int ret;
		unsigned int cert_list_size;
		gnutls_x509_crt_t cert;
		char str[512];
		unsigned char digest[512];
		size_t digest_size = sizeof(digest);
		size_t name_size = sizeof(str);
		ssl_cert* certinfo = new ssl_cert;
		this->certificate = certinfo;

		/* This verification function uses the trusted CAs in the credentials
		 * structure. So you must have installed one or more CA certificates.
		 */
		ret = gnutls_certificate_verify_peers2(this->sess, &certstatus);

		if (ret < 0)
		{
			certinfo->error = std::string(gnutls_strerror(ret));
			return;
		}

		certinfo->invalid = (certstatus & GNUTLS_CERT_INVALID);
		certinfo->unknownsigner = (certstatus & GNUTLS_CERT_SIGNER_NOT_FOUND);
		certinfo->revoked = (certstatus & GNUTLS_CERT_REVOKED);
		certinfo->trusted = !(certstatus & GNUTLS_CERT_SIGNER_NOT_CA);

		/* Up to here the process is the same for X.509 certificates and
		 * OpenPGP keys. From now on X.509 certificates are assumed. This can
		 * be easily extended to work with openpgp keys as well.
		 */
		if (gnutls_certificate_type_get(this->sess) != GNUTLS_CRT_X509)
		{
			certinfo->error = "No X509 keys sent";
			return;
		}

		ret = gnutls_x509_crt_init(&cert);
		if (ret < 0)
		{
			certinfo->error = gnutls_strerror(ret);
			return;
		}

		cert_list_size = 0;
		cert_list = gnutls_certificate_get_peers(this->sess, &cert_list_size);
		if (cert_list == NULL)
		{
			certinfo->error = "No certificate was found";
			goto info_done_dealloc;
		}

		/* This is not a real world example, since we only check the first
		 * certificate in the given chain.
		 */

		ret = gnutls_x509_crt_import(cert, &cert_list[0], GNUTLS_X509_FMT_DER);
		if (ret < 0)
		{
			certinfo->error = gnutls_strerror(ret);
			goto info_done_dealloc;
		}

		if (gnutls_x509_crt_get_dn(cert, str, &name_size) == 0)
		{
			std::string& dn = certinfo->dn;
			dn = str;
			// Make sure there are no chars in the string that we consider invalid
			if (dn.find_first_of("\r\n") != std::string::npos)
				dn.clear();
		}

		name_size = sizeof(str);
		if (gnutls_x509_crt_get_issuer_dn(cert, str, &name_size) == 0)
		{
			std::string& issuer = certinfo->issuer;
			issuer = str;
			if (issuer.find_first_of("\r\n") != std::string::npos)
				issuer.clear();
		}

		if ((ret = gnutls_x509_crt_get_fingerprint(cert, profile->GetHash(), digest, &digest_size)) < 0)
		{
			certinfo->error = gnutls_strerror(ret);
		}
		else
		{
			certinfo->fingerprint = BinToHex(digest, digest_size);
		}

		/* Beware here we do not check for errors.
		 */
		if ((gnutls_x509_crt_get_expiration_time(cert) < ServerInstance->Time()) || (gnutls_x509_crt_get_activation_time(cert) > ServerInstance->Time()))
		{
			certinfo->error = "Not activated, or expired certificate";
		}

info_done_dealloc:
		gnutls_x509_crt_deinit(cert);
	}

	static const char* UnknownIfNULL(const char* str)
	{
		return str ? str : "UNKNOWN";
	}

	static ssize_t gnutls_pull_wrapper(gnutls_transport_ptr_t session_wrap, void* buffer, size_t size)
	{
		StreamSocket* sock = reinterpret_cast<StreamSocket*>(session_wrap);
#ifdef _WIN32
		GnuTLSIOHook* session = static_cast<GnuTLSIOHook*>(sock->GetIOHook());
#endif

		if (sock->GetEventMask() & FD_READ_WILL_BLOCK)
		{
#ifdef _WIN32
			gnutls_transport_set_errno(session->sess, EAGAIN);
#else
			errno = EAGAIN;
#endif
			return -1;
		}

		int rv = SocketEngine::Recv(sock, reinterpret_cast<char *>(buffer), size, 0);

#ifdef _WIN32
		if (rv < 0)
		{
			/* Windows doesn't use errno, but gnutls does, so check SocketEngine::IgnoreError()
			 * and then set errno appropriately.
			 * The gnutls library may also have a different errno variable than us, see
			 * gnutls_transport_set_errno(3).
			 */
			gnutls_transport_set_errno(session->sess, SocketEngine::IgnoreError() ? EAGAIN : errno);
		}
#endif

		if (rv < (int)size)
			SocketEngine::ChangeEventMask(sock, FD_READ_WILL_BLOCK);
		return rv;
	}

	static ssize_t gnutls_push_wrapper(gnutls_transport_ptr_t session_wrap, const void* buffer, size_t size)
	{
		StreamSocket* sock = reinterpret_cast<StreamSocket*>(session_wrap);
#ifdef _WIN32
		GnuTLSIOHook* session = static_cast<GnuTLSIOHook*>(sock->GetIOHook());
#endif

		if (sock->GetEventMask() & FD_WRITE_WILL_BLOCK)
		{
#ifdef _WIN32
			gnutls_transport_set_errno(session->sess, EAGAIN);
#else
			errno = EAGAIN;
#endif
			return -1;
		}

		int rv = SocketEngine::Send(sock, reinterpret_cast<const char *>(buffer), size, 0);

#ifdef _WIN32
		if (rv < 0)
		{
			/* Windows doesn't use errno, but gnutls does, so check SocketEngine::IgnoreError()
			 * and then set errno appropriately.
			 * The gnutls library may also have a different errno variable than us, see
			 * gnutls_transport_set_errno(3).
			 */
			gnutls_transport_set_errno(session->sess, SocketEngine::IgnoreError() ? EAGAIN : errno);
		}
#endif

		if (rv < (int)size)
			SocketEngine::ChangeEventMask(sock, FD_WRITE_WILL_BLOCK);
		return rv;
	}

 public:
	GnuTLSIOHook(IOHookProvider* hookprov, StreamSocket* sock, bool outbound, const reference<GnuTLS::Profile>& sslprofile)
		: SSLIOHook(hookprov)
		, sess(NULL)
		, status(ISSL_NONE)
		, profile(sslprofile)
	{
		InitSession(sock, outbound);
		sock->AddIOHook(this);
		Handshake(sock);
	}

	void OnStreamSocketClose(StreamSocket* user) CXX11_OVERRIDE
	{
		CloseSession();
	}

	int OnStreamSocketRead(StreamSocket* user, std::string& recvq) CXX11_OVERRIDE
	{
		if (!this->sess)
		{
			CloseSession();
			user->SetError("No SSL session");
			return -1;
		}

		if (this->status == ISSL_HANDSHAKING_READ || this->status == ISSL_HANDSHAKING_WRITE)
		{
			// The handshake isn't finished, try to finish it.

			if (!Handshake(user))
			{
				if (this->status != ISSL_CLOSING)
					return 0;
				return -1;
			}
		}

		// If we resumed the handshake then this->status will be ISSL_HANDSHAKEN.

		if (this->status == ISSL_HANDSHAKEN)
		{
			char* buffer = ServerInstance->GetReadBuffer();
			size_t bufsiz = ServerInstance->Config->NetBufferSize;
			int ret = gnutls_record_recv(this->sess, buffer, bufsiz);
			if (ret > 0)
			{
				recvq.append(buffer, ret);
				return 1;
			}
			else if (ret == GNUTLS_E_AGAIN || ret == GNUTLS_E_INTERRUPTED)
			{
				return 0;
			}
			else if (ret == 0)
			{
				user->SetError("Connection closed");
				CloseSession();
				return -1;
			}
			else
			{
				user->SetError(gnutls_strerror(ret));
				CloseSession();
				return -1;
			}
		}
		else if (this->status == ISSL_CLOSING)
			return -1;

		return 0;
	}

	int OnStreamSocketWrite(StreamSocket* user, std::string& sendq) CXX11_OVERRIDE
	{
		if (!this->sess)
		{
			CloseSession();
			user->SetError("No SSL session");
			return -1;
		}

		if (this->status == ISSL_HANDSHAKING_WRITE || this->status == ISSL_HANDSHAKING_READ)
		{
			// The handshake isn't finished, try to finish it.
			Handshake(user);
			if (this->status != ISSL_CLOSING)
				return 0;
			return -1;
		}

		int ret = 0;

		if (this->status == ISSL_HANDSHAKEN)
		{
			ret = gnutls_record_send(this->sess, sendq.data(), sendq.length());

			if (ret == (int)sendq.length())
			{
				SocketEngine::ChangeEventMask(user, FD_WANT_NO_WRITE);
				return 1;
			}
			else if (ret > 0)
			{
				sendq = sendq.substr(ret);
				SocketEngine::ChangeEventMask(user, FD_WANT_SINGLE_WRITE);
				return 0;
			}
			else if (ret == GNUTLS_E_AGAIN || ret == GNUTLS_E_INTERRUPTED || ret == 0)
			{
				SocketEngine::ChangeEventMask(user, FD_WANT_SINGLE_WRITE);
				return 0;
			}
			else // (ret < 0)
			{
				user->SetError(gnutls_strerror(ret));
				CloseSession();
				return -1;
			}
		}

		return 0;
	}

	void TellCiphersAndFingerprint(LocalUser* user)
	{
		if (sess)
		{
			std::string text = "*** You are connected using SSL cipher '";

			text += UnknownIfNULL(gnutls_kx_get_name(gnutls_kx_get(sess)));
			text.append("-").append(UnknownIfNULL(gnutls_cipher_get_name(gnutls_cipher_get(sess)))).append("-");
			text.append(UnknownIfNULL(gnutls_mac_get_name(gnutls_mac_get(sess)))).append("'");

			if (!certificate->fingerprint.empty())
				text += " and your SSL certificate fingerprint is " + certificate->fingerprint;

			user->WriteNotice(text);
		}
	}

	GnuTLS::Profile* GetProfile() { return profile; }
};

int GnuTLS::X509Credentials::cert_callback(gnutls_session_t sess, const gnutls_datum_t* req_ca_rdn, int nreqs, const gnutls_pk_algorithm_t* sign_algos, int sign_algos_length, cert_cb_last_param_type* st)
{
#ifndef GNUTLS_NEW_CERT_CALLBACK_API
	st->type = GNUTLS_CRT_X509;
#else
	st->cert_type = GNUTLS_CRT_X509;
	st->key_type = GNUTLS_PRIVKEY_X509;
#endif
	StreamSocket* sock = reinterpret_cast<StreamSocket*>(gnutls_transport_get_ptr(sess));
	GnuTLS::X509Credentials& cred = static_cast<GnuTLSIOHook*>(sock->GetIOHook())->GetProfile()->GetX509Credentials();

	st->ncerts = cred.certs.size();
	st->cert.x509 = cred.certs.raw();
	st->key.x509 = cred.key.get();
	st->deinit_all = 0;

	return 0;
}

class GnuTLSIOHookProvider : public refcountbase, public IOHookProvider
{
	reference<GnuTLS::Profile> profile;

 public:
 	GnuTLSIOHookProvider(Module* mod, reference<GnuTLS::Profile>& prof)
		: IOHookProvider(mod, "ssl/" + prof->GetName(), IOHookProvider::IOH_SSL)
		, profile(prof)
	{
		ServerInstance->Modules->AddService(*this);
	}

	~GnuTLSIOHookProvider()
	{
		ServerInstance->Modules->DelService(*this);
	}

	void OnAccept(StreamSocket* sock, irc::sockets::sockaddrs* client, irc::sockets::sockaddrs* server) CXX11_OVERRIDE
	{
		new GnuTLSIOHook(this, sock, true, profile);
	}

	void OnConnect(StreamSocket* sock) CXX11_OVERRIDE
	{
		new GnuTLSIOHook(this, sock, false, profile);
	}
};

class ModuleSSLGnuTLS : public Module
{
	typedef std::vector<reference<GnuTLSIOHookProvider> > ProfileList;

	// First member of the class, gets constructed first and destructed last
	GnuTLS::Init libinit;
	RandGen randhandler;
	ProfileList profiles;

	void ReadProfiles()
	{
		// First, store all profiles in a new, temporary container. If no problems occur, swap the two
		// containers; this way if something goes wrong we can go back and continue using the current profiles,
		// avoiding unpleasant situations where no new SSL connections are possible.
		ProfileList newprofiles;

		ConfigTagList tags = ServerInstance->Config->ConfTags("sslprofile");
		if (tags.first == tags.second)
		{
			// No <sslprofile> tags found, create a profile named "gnutls" from settings in the <gnutls> block
			const std::string defname = "gnutls";
			ConfigTag* tag = ServerInstance->Config->ConfValue(defname);
			ServerInstance->Logs->Log(MODNAME, LOG_DEFAULT, "No <sslprofile> tags found; using settings from the <gnutls> tag");

			try
			{
				reference<GnuTLS::Profile> profile(GnuTLS::Profile::Create(defname, tag));
				newprofiles.push_back(new GnuTLSIOHookProvider(this, profile));
			}
			catch (CoreException& ex)
			{
				throw ModuleException("Error while initializing the default SSL profile - " + ex.GetReason());
			}
		}

		for (ConfigIter i = tags.first; i != tags.second; ++i)
		{
			ConfigTag* tag = i->second;
			if (tag->getString("provider") != "gnutls")
				continue;

			std::string name = tag->getString("name");
			if (name.empty())
			{
				ServerInstance->Logs->Log(MODNAME, LOG_DEFAULT, "Ignoring <sslprofile> tag without name at " + tag->getTagLocation());
				continue;
			}

			reference<GnuTLS::Profile> profile;
			try
			{
				profile = GnuTLS::Profile::Create(name, tag);
			}
			catch (CoreException& ex)
			{
				throw ModuleException("Error while initializing SSL profile \"" + name + "\" at " + tag->getTagLocation() + " - " + ex.GetReason());
			}

			newprofiles.push_back(new GnuTLSIOHookProvider(this, profile));
		}

		// New profiles are ok, begin using them
		// Old profiles are deleted when their refcount drops to zero
		profiles.swap(newprofiles);
	}

 public:
	ModuleSSLGnuTLS()
	{
#ifndef GNUTLS_HAS_RND
		gcry_control (GCRYCTL_INITIALIZATION_FINISHED, 0);
#endif
	}

	void init() CXX11_OVERRIDE
	{
		ReadProfiles();
		ServerInstance->GenRandom = &randhandler;
	}

	void OnModuleRehash(User* user, const std::string &param) CXX11_OVERRIDE
	{
		if(param != "ssl")
			return;

		try
		{
			ReadProfiles();
		}
		catch (ModuleException& ex)
		{
			ServerInstance->Logs->Log(MODNAME, LOG_DEFAULT, ex.GetReason() + " Not applying settings.");
		}
	}

	~ModuleSSLGnuTLS()
	{
		ServerInstance->GenRandom = &ServerInstance->HandleGenRandom;
	}

	void OnCleanup(int target_type, void* item) CXX11_OVERRIDE
	{
		if(target_type == TYPE_USER)
		{
			LocalUser* user = IS_LOCAL(static_cast<User*>(item));

			if (user && user->eh.GetIOHook() && user->eh.GetIOHook()->prov->creator == this)
			{
				// User is using SSL, they're a local user, and they're using one of *our* SSL ports.
				// Potentially there could be multiple SSL modules loaded at once on different ports.
				ServerInstance->Users->QuitUser(user, "SSL module unloading");
			}
		}
	}

	Version GetVersion() CXX11_OVERRIDE
	{
		return Version("Provides SSL support for clients", VF_VENDOR);
	}

	void OnUserConnect(LocalUser* user) CXX11_OVERRIDE
	{
		IOHook* hook = user->eh.GetIOHook();
		if (hook && hook->prov->creator == this)
			static_cast<GnuTLSIOHook*>(hook)->TellCiphersAndFingerprint(user);
	}
};

MODULE_INIT(ModuleSSLGnuTLS)<|MERGE_RESOLUTION|>--- conflicted
+++ resolved
@@ -22,7 +22,6 @@
 
 
 #include "inspircd.h"
-<<<<<<< HEAD
 #include "modules/ssl.h"
 #include <memory>
 
@@ -33,8 +32,6 @@
 # pragma GCC diagnostic ignored "-pedantic"
 #endif
 
-=======
->>>>>>> c99a4396
 #include <gnutls/gnutls.h>
 #include <gnutls/x509.h>
 
@@ -53,15 +50,8 @@
 # pragma comment(lib, "libgnutls-28.lib")
 #endif
 
-<<<<<<< HEAD
 /* $CompileFlags: pkgconfincludes("gnutls","/gnutls/gnutls.h","") eval("print `libgcrypt-config --cflags | tr -d \r` if `pkg-config --modversion gnutls 2>/dev/null | tr -d \r` lt '2.12'") */
 /* $LinkerFlags: rpath("pkg-config --libs gnutls") pkgconflibs("gnutls","/libgnutls.so","-lgnutls") eval("print `libgcrypt-config --libs | tr -d \r` if `pkg-config --modversion gnutls 2>/dev/null | tr -d \r` lt '2.12'") */
-=======
-/* $ModDesc: Provides SSL support for clients */
-/* $CompileFlags: pkgconfincludes("gnutls","/gnutls/gnutls.h","") iflt("pkg-config --modversion gnutls","2.12") exec("libgcrypt-config --cflags") */
-/* $LinkerFlags: rpath("pkg-config --libs gnutls") pkgconflibs("gnutls","/libgnutls.so","-lgnutls") iflt("pkg-config --modversion gnutls","2.12") exec("libgcrypt-config --libs") */
-/* $NoPedantic */
->>>>>>> c99a4396
 
 #ifndef GNUTLS_VERSION_MAJOR
 #define GNUTLS_VERSION_MAJOR LIBGNUTLS_VERSION_MAJOR
@@ -79,90 +69,14 @@
 typedef gnutls_dh_params_t gnutls_dh_params;
 #endif
 
-<<<<<<< HEAD
 enum issl_status { ISSL_NONE, ISSL_HANDSHAKING_READ, ISSL_HANDSHAKING_WRITE, ISSL_HANDSHAKEN, ISSL_CLOSING, ISSL_CLOSED };
 
 #if (GNUTLS_VERSION_MAJOR > 2 || (GNUTLS_VERSION_MAJOR == 2 && GNUTLS_VERSION_MINOR >= 12))
 #define GNUTLS_NEW_CERT_CALLBACK_API
 typedef gnutls_retr2_st cert_cb_last_param_type;
-=======
-#if (GNUTLS_VERSION_MAJOR > 2 || (GNUTLS_VERSION_MAJOR == 2 && GNUTLS_VERSION_MINOR >= 12))
-# define GNUTLS_HAS_RND
-# include <gnutls/crypto.h>
-#else
-# include <gcrypt.h>
-#endif
-
-enum issl_status { ISSL_NONE, ISSL_HANDSHAKING_READ, ISSL_HANDSHAKING_WRITE, ISSL_HANDSHAKEN, ISSL_CLOSING, ISSL_CLOSED };
-
-struct SSLConfig : public refcountbase
-{
-	gnutls_certificate_credentials_t x509_cred;
-	std::vector<gnutls_x509_crt_t> x509_certs;
-	gnutls_x509_privkey_t x509_key;
-	gnutls_dh_params_t dh_params;
-#ifdef GNUTLS_NEW_PRIO_API
-	gnutls_priority_t priority;
-#endif
-
-	SSLConfig()
-		: x509_cred(NULL)
-		, x509_key(NULL)
-		, dh_params(NULL)
-#ifdef GNUTLS_NEW_PRIO_API
-		, priority(NULL)
-#endif
-	{
-	}
-
-	~SSLConfig()
-	{
-		ServerInstance->Logs->Log("m_ssl_gnutls", DEBUG, "Destroying SSLConfig %p", (void*)this);
-
-		if (x509_cred)
-			gnutls_certificate_free_credentials(x509_cred);
-
-		for (unsigned int i = 0; i < x509_certs.size(); i++)
-			gnutls_x509_crt_deinit(x509_certs[i]);
-
-		if (x509_key)
-			gnutls_x509_privkey_deinit(x509_key);
-
-		if (dh_params)
-			gnutls_dh_params_deinit(dh_params);
-
-#ifdef GNUTLS_NEW_PRIO_API
-		if (priority)
-			gnutls_priority_deinit(priority);
-#endif
-	}
-};
-
-static reference<SSLConfig> currconf;
-
-static SSLConfig* GetSessionConfig(gnutls_session_t session);
-
-#if(GNUTLS_VERSION_MAJOR < 2 || ( GNUTLS_VERSION_MAJOR == 2 && GNUTLS_VERSION_MINOR < 12 ) )
-static int cert_callback (gnutls_session_t session, const gnutls_datum_t * req_ca_rdn, int nreqs,
-	const gnutls_pk_algorithm_t * sign_algos, int sign_algos_length, gnutls_retr_st * st) {
-
-	st->type = GNUTLS_CRT_X509;
->>>>>>> c99a4396
 #else
 typedef gnutls_retr_st cert_cb_last_param_type;
 #endif
-<<<<<<< HEAD
-=======
-	SSLConfig* conf = GetSessionConfig(session);
-	std::vector<gnutls_x509_crt_t>& x509_certs = conf->x509_certs;
-	st->ncerts = x509_certs.size();
-	st->cert.x509 = &x509_certs[0];
-	st->key.x509 = conf->x509_key;
-	st->deinit_all = 0;
-
-	return 0;
-}
->>>>>>> c99a4396
 
 class RandGen : public HandlerBase2<void, char*, size_t>
 {
@@ -177,31 +91,7 @@
 	}
 };
 
-<<<<<<< HEAD
 namespace GnuTLS
-=======
-/** Represents an SSL user's extra data
- */
-class issl_session
-{
-public:
-	StreamSocket* socket;
-	gnutls_session_t sess;
-	issl_status status;
-	reference<ssl_cert> cert;
-	reference<SSLConfig> config;
-
-	issl_session() : socket(NULL), sess(NULL), status(ISSL_NONE) {}
-};
-
-static SSLConfig* GetSessionConfig(gnutls_session_t sess)
-{
-	issl_session* session = reinterpret_cast<issl_session*>(gnutls_transport_get_ptr(sess));
-	return session->config;
-}
-
-class CommandStartTLS : public SplitCommand
->>>>>>> c99a4396
 {
 	class Init
 	{
@@ -227,7 +117,6 @@
 		}
 	}
 
-<<<<<<< HEAD
 	/** Used to create a gnutls_datum_t* from a std::string
 	 */
 	class Datum
@@ -240,15 +129,6 @@
 			datum.data = (unsigned char*)dat.data();
 			datum.size = static_cast<unsigned int>(dat.length());
 		}
-=======
-	gnutls_digest_algorithm_t hash;
-
-	std::string sslports;
-	int dh_bits;
-
-	RandGen randhandler;
-	CommandStartTLS starttls;
->>>>>>> c99a4396
 
 		const gnutls_datum_t* get() const { return &datum; }
 	};
@@ -279,6 +159,10 @@
 				hash = GNUTLS_DIG_MD5;
 			else if (hashname == "sha1")
 				hash = GNUTLS_DIG_SHA1;
+#ifdef INSPIRCD_GNUTLS_ENABLE_SHA256_FINGERPRINT
+			else if (hashname == "sha256")
+				hash = GNUTLS_DIG_SHA256;
+#endif
 			else
 				throw Exception("Unknown hash type " + hashname);
 #endif
@@ -336,7 +220,6 @@
 				ThrowOnError(gnutls_x509_privkey_init(&key), "gnutls_x509_privkey_init() failed");
 			}
 
-<<<<<<< HEAD
 			~RAIIKey()
 			{
 				gnutls_x509_privkey_deinit(key);
@@ -353,19 +236,10 @@
 
 		gnutls_x509_privkey_t& get() { return key.key; }
 	};
-=======
-		gnutls_global_init(); // This must be called once in the program
-	}
->>>>>>> c99a4396
 
 	class X509CertList
 	{
-<<<<<<< HEAD
 		std::vector<gnutls_x509_crt_t> certs;
-=======
-		currconf = new SSLConfig;
-		InitSSLConfig(currconf);
->>>>>>> c99a4396
 
 	 public:
 		/** Import */
@@ -384,13 +258,7 @@
 				ret = gnutls_x509_crt_list_import(raw(), &certcount, datum.get(), GNUTLS_X509_FMT_PEM, GNUTLS_X509_CRT_LIST_IMPORT_FAIL_IF_EXCEED);
 			}
 
-<<<<<<< HEAD
 			ThrowOnError(ret, "Unable to load certificates");
-=======
-		Implementation eventlist[] = { I_On005Numeric, I_OnRehash, I_OnModuleRehash, I_OnUserConnect,
-			I_OnEvent, I_OnHookIO };
-		ServerInstance->Modules->Attach(eventlist, this, sizeof(eventlist)/sizeof(Implementation));
->>>>>>> c99a4396
 
 			// Resize the vector to the actual number of certs because we rely on its size being correct
 			// when deallocating the certs
@@ -436,67 +304,10 @@
 		gnutls_x509_crl_t& get() { return crl.crl; }
 	};
 
-<<<<<<< HEAD
 #ifdef GNUTLS_NEW_PRIO_API
 	class Priority
 	{
 		gnutls_priority_t priority;
-=======
-		reference<SSLConfig> newconf = new SSLConfig;
-		try
-		{
-			InitSSLConfig(newconf);
-		}
-		catch (ModuleException& ex)
-		{
-			ServerInstance->Logs->Log("m_ssl_gnutls", DEFAULT, "m_ssl_gnutls: Not applying new config. %s", ex.GetReason());
-			return;
-		}
-
-		ServerInstance->Logs->Log("m_ssl_gnutls", DEFAULT, "m_ssl_gnutls: Applying new config, old config is in use by %d connection(s)", currconf->GetReferenceCount()-1);
-		currconf = newconf;
-	}
-
-	void InitSSLConfig(SSLConfig* config)
-	{
-		ServerInstance->Logs->Log("m_ssl_gnutls", DEBUG, "Initializing new SSLConfig %p", (void*)config);
-
-		std::string keyfile;
-		std::string certfile;
-		std::string cafile;
-		std::string crlfile;
-		OnRehash(NULL);
-
-		ConfigTag* Conf = ServerInstance->Config->ConfValue("gnutls");
-
-		cafile = Conf->getString("cafile", CONFIG_PATH "/ca.pem");
-		crlfile	= Conf->getString("crlfile", CONFIG_PATH "/crl.pem");
-		certfile = Conf->getString("certfile", CONFIG_PATH "/cert.pem");
-		keyfile	= Conf->getString("keyfile", CONFIG_PATH "/key.pem");
-		dh_bits	= Conf->getInt("dhbits");
-		std::string hashname = Conf->getString("hash", "md5");
-
-		// The GnuTLS manual states that the gnutls_set_default_priority()
-		// call we used previously when initializing the session is the same
-		// as setting the "NORMAL" priority string.
-		// Thus if the setting below is not in the config we will behave exactly
-		// the same as before, when the priority setting wasn't available.
-		std::string priorities = Conf->getString("priority", "NORMAL");
-
-		if((dh_bits != 768) && (dh_bits != 1024) && (dh_bits != 2048) && (dh_bits != 3072) && (dh_bits != 4096))
-			dh_bits = 1024;
-
-		if (hashname == "md5")
-			hash = GNUTLS_DIG_MD5;
-		else if (hashname == "sha1")
-			hash = GNUTLS_DIG_SHA1;
-#ifdef INSPIRCD_GNUTLS_ENABLE_SHA256_FINGERPRINT
-		else if (hashname == "sha256")
-			hash = GNUTLS_DIG_SHA256;
-#endif
-		else
-			throw ModuleException("Unknown hash type " + hashname);
->>>>>>> c99a4396
 
 	 public:
 		Priority(const std::string& priorities)
@@ -514,7 +325,6 @@
 			}
 		}
 
-<<<<<<< HEAD
 		~Priority()
 		{
 			gnutls_priority_deinit(priority);
@@ -532,42 +342,6 @@
 	{
 	 public:
 		Priority(const std::string& priorities)
-=======
-		gnutls_certificate_credentials_t& x509_cred = config->x509_cred;
-
-		ret = gnutls_certificate_allocate_credentials(&x509_cred);
-		if (ret < 0)
-		{
-			// Set to NULL because we can't be sure what value is in it and we must not try to
-			// deallocate it in case of an error
-			x509_cred = NULL;
-			throw ModuleException("Failed to allocate certificate credentials: " + std::string(gnutls_strerror(ret)));
-		}
-
-		if((ret =gnutls_certificate_set_x509_trust_file(x509_cred, cafile.c_str(), GNUTLS_X509_FMT_PEM)) < 0)
-			ServerInstance->Logs->Log("m_ssl_gnutls",DEBUG, "m_ssl_gnutls.so: Failed to set X.509 trust file '%s': %s", cafile.c_str(), gnutls_strerror(ret));
-
-		if((ret = gnutls_certificate_set_x509_crl_file (x509_cred, crlfile.c_str(), GNUTLS_X509_FMT_PEM)) < 0)
-			ServerInstance->Logs->Log("m_ssl_gnutls",DEBUG, "m_ssl_gnutls.so: Failed to set X.509 CRL file '%s': %s", crlfile.c_str(), gnutls_strerror(ret));
-
-		FileReader reader;
-
-		reader.LoadFile(certfile);
-		std::string cert_string = reader.Contents();
-		gnutls_datum_t cert_datum = { (unsigned char*)cert_string.data(), static_cast<unsigned int>(cert_string.length()) };
-
-		reader.LoadFile(keyfile);
-		std::string key_string = reader.Contents();
-		gnutls_datum_t key_datum = { (unsigned char*)key_string.data(), static_cast<unsigned int>(key_string.length()) };
-
-		std::vector<gnutls_x509_crt_t>& x509_certs = config->x509_certs;
-
-		// If this fails, no SSL port will work. At all. So, do the smart thing - throw a ModuleException
-		unsigned int certcount = 3;
-		x509_certs.resize(certcount);
-		ret = gnutls_x509_crt_list_import(&x509_certs[0], &certcount, &cert_datum, GNUTLS_X509_FMT_PEM, GNUTLS_X509_CRT_LIST_IMPORT_FAIL_IF_EXCEED);
-		if (ret == GNUTLS_E_SHORT_MEMORY_BUFFER)
->>>>>>> c99a4396
 		{
 			if (priorities != "NORMAL")
 				throw Exception("You've set a non-default priority string, but GnuTLS lacks support for it");
@@ -578,7 +352,6 @@
 			// Always set the default priorities
 			gnutls_set_default_priority(sess);
 		}
-<<<<<<< HEAD
 	};
 #endif
 
@@ -593,89 +366,26 @@
 
 	 public:
 		CertCredentials()
-=======
-		x509_certs.resize(ret);
-
-		gnutls_x509_privkey_t& x509_key = config->x509_key;
-		if (gnutls_x509_privkey_init(&x509_key) < 0)
-		{
-			// Make sure the destructor does not try to deallocate this, see above
-			x509_key = NULL;
-			throw ModuleException("Unable to initialize private key");
-		}
-
-		if((ret = gnutls_x509_privkey_import(x509_key, &key_datum, GNUTLS_X509_FMT_PEM)) < 0)
-			throw ModuleException("Unable to load GnuTLS server private key (" + keyfile + "): " + std::string(gnutls_strerror(ret)));
-
-		if((ret = gnutls_certificate_set_x509_key(x509_cred, &x509_certs[0], certcount, x509_key)) < 0)
-			throw ModuleException("Unable to set GnuTLS cert/key pair: " + std::string(gnutls_strerror(ret)));
-
-		#ifdef GNUTLS_NEW_PRIO_API
-		// Try to set the priorities for ciphers, kex methods etc. to the user supplied string
-		// If the user did not supply anything then the string is already set to "NORMAL"
-		const char* priocstr = priorities.c_str();
-		const char* prioerror;
-
-		gnutls_priority_t& priority = config->priority;
-		if ((ret = gnutls_priority_init(&priority, priocstr, &prioerror)) < 0)
->>>>>>> c99a4396
 		{
 			ThrowOnError(gnutls_certificate_allocate_credentials(&cred), "Cannot allocate certificate credentials");
 		}
 
-<<<<<<< HEAD
 		~CertCredentials()
 		{
 			gnutls_certificate_free_credentials(cred);
-=======
-		#else
-		if (priorities != "NORMAL")
-			ServerInstance->Logs->Log("m_ssl_gnutls",DEFAULT, "m_ssl_gnutls.so: You've set <gnutls:priority> to a value other than the default, but this is only supported with GnuTLS v2.1.7 or newer. Your GnuTLS version is older than that so the option will have no effect.");
-		#endif
-
-		#if(GNUTLS_VERSION_MAJOR < 2 || ( GNUTLS_VERSION_MAJOR == 2 && GNUTLS_VERSION_MINOR < 12 ) )
-		gnutls_certificate_client_set_retrieve_function (x509_cred, cert_callback);
-		#else
-		gnutls_certificate_set_retrieve_function (x509_cred, cert_callback);
-		#endif
-
-		gnutls_dh_params_t& dh_params = config->dh_params;
-		ret = gnutls_dh_params_init(&dh_params);
-		if (ret < 0)
-		{
-			// Make sure the destructor does not try to deallocate this, see above
-			dh_params = NULL;
-			ServerInstance->Logs->Log("m_ssl_gnutls",DEFAULT, "m_ssl_gnutls.so: Failed to initialise DH parameters: %s", gnutls_strerror(ret));
-			return;
->>>>>>> c99a4396
 		}
 
 		/** Associates these credentials with the session
 		 */
 		void SetupSession(gnutls_session_t sess)
 		{
-<<<<<<< HEAD
 			gnutls_credentials_set(sess, GNUTLS_CRD_CERTIFICATE, cred);
-=======
-			// Try to load DH params from file
-			reader.LoadFile(dhfile);
-			std::string dhstring = reader.Contents();
-			gnutls_datum_t dh_datum = { (unsigned char*)dhstring.data(), static_cast<unsigned int>(dhstring.length()) };
-
-			if ((ret = gnutls_dh_params_import_pkcs3(dh_params, &dh_datum, GNUTLS_X509_FMT_PEM)) < 0)
-			{
-				// File unreadable or GnuTLS was unhappy with the contents, generate the DH primes now
-				ServerInstance->Logs->Log("m_ssl_gnutls", DEFAULT, "m_ssl_gnutls.so: Generating DH parameters because I failed to load them from file '%s': %s", dhfile.c_str(), gnutls_strerror(ret));
-				GenerateDHParams(dh_params);
-			}
->>>>>>> c99a4396
 		}
 
 		/** Set the given DH parameters to be used with these credentials
 		 */
 		void SetDH(std::auto_ptr<DHParams>& DH)
 		{
-<<<<<<< HEAD
 			dh = DH;
 			gnutls_certificate_set_dh_params(cred, dh->get());
 		}
@@ -690,28 +400,11 @@
 		/** Certificate list, presented to the peer
 		 */
 		X509CertList certs;
-=======
-			GenerateDHParams(dh_params);
-		}
-
-		gnutls_certificate_set_dh_params(x509_cred, dh_params);
-	}
-
-	void GenerateDHParams(gnutls_dh_params_t dh_params)
-	{
- 		// Generate Diffie Hellman parameters - for use with DHE
-		// kx algorithms. These should be discarded and regenerated
-		// once a day, once a week or once a month. Depending on the
-		// security requirements.
-
-		int ret;
->>>>>>> c99a4396
 
 		/** Trusted CA, may be NULL
 		 */
 		std::auto_ptr<X509CertList> trustedca;
 
-<<<<<<< HEAD
 		/** Certificate revocation list, may be NULL
 		 */
 		std::auto_ptr<X509CRL> crl;
@@ -726,11 +419,6 @@
 			// Throwing is ok here, the destructor of Credentials is called in that case
 			int ret = gnutls_certificate_set_x509_key(cred, certs.raw(), certs.size(), key.get());
 			ThrowOnError(ret, "Unable to set cert/key pair");
-=======
-	~ModuleSSLGnuTLS()
-	{
-		currconf = NULL;
->>>>>>> c99a4396
 
 #ifdef GNUTLS_NEW_CERT_CALLBACK_API
 			gnutls_certificate_set_retrieve_function(cred, cert_callback);
@@ -805,7 +493,6 @@
 				throw Exception("Cannot read file " + filename);
 			return ret;
 		}
-<<<<<<< HEAD
 
 	 public:
 		static reference<Profile> Create(const std::string& profilename, ConfigTag* tag)
@@ -835,34 +522,6 @@
 			if (!filename.empty())
 			{
 				ca.reset(new X509CertList(ReadFile(filename)));
-=======
-		else if (!strcmp("GET_RAW_SSL_SESSION", request.id))
-		{
-			SSLRawSessionRequest& req = static_cast<SSLRawSessionRequest&>(request);
-			if ((req.fd >= 0) && (req.fd < ServerInstance->SE->GetMaxFds()))
-				req.data = reinterpret_cast<void*>(sessions[req.fd].sess);
-		}
-	}
-
-	void InitSession(StreamSocket* user, bool me_server)
-	{
-		issl_session* session = &sessions[user->GetFd()];
-
-		gnutls_init(&session->sess, me_server ? GNUTLS_SERVER : GNUTLS_CLIENT);
-		session->socket = user;
-		session->config = currconf;
-
-		#ifdef GNUTLS_NEW_PRIO_API
-		gnutls_priority_set(session->sess, currconf->priority);
-		#else
-		gnutls_set_default_priority(session->sess);
-		#endif
-		gnutls_credentials_set(session->sess, GNUTLS_CRD_CERTIFICATE, currconf->x509_cred);
-		gnutls_dh_set_prime_bits(session->sess, dh_bits);
-		gnutls_transport_set_ptr(session->sess, reinterpret_cast<gnutls_transport_ptr_t>(session));
-		gnutls_transport_set_push_function(session->sess, gnutls_push_wrapper);
-		gnutls_transport_set_pull_function(session->sess, gnutls_pull_wrapper);
->>>>>>> c99a4396
 
 				filename = tag->getString("crlfile");
 				if (!filename.empty())
@@ -967,28 +626,7 @@
 
 	void VerifyCertificate()
 	{
-<<<<<<< HEAD
 		unsigned int certstatus;
-=======
-		if (session->sess)
-		{
-			gnutls_bye(session->sess, GNUTLS_SHUT_WR);
-			gnutls_deinit(session->sess);
-		}
-		session->socket = NULL;
-		session->sess = NULL;
-		session->cert = NULL;
-		session->status = ISSL_NONE;
-		session->config = NULL;
-	}
-
-	void VerifyCertificate(issl_session* session, StreamSocket* user)
-	{
-		if (!session->sess || !user)
-			return;
-
-		unsigned int status;
->>>>>>> c99a4396
 		const gnutls_datum_t* cert_list;
 		int ret;
 		unsigned int cert_list_size;
