--- conflicted
+++ resolved
@@ -184,7 +184,7 @@
 
 		certinfo->invalid = (SSL_get_verify_result(session->sess) != X509_V_OK);
 
-		if (SelfSigned)
+		if (!SelfSigned)
 		{
 			certinfo->unknownsigner = false;
 			certinfo->trusted = true;
@@ -587,11 +587,7 @@
 			ERR_print_errors_cb(error_callback, this);
 		}
 
-<<<<<<< HEAD
 		if (((!SSL_CTX_use_PrivateKey_file(ctx, keyfile.c_str(), SSL_FILETYPE_PEM))) || (!SSL_CTX_use_PrivateKey_file(clictx, keyfile.c_str(), SSL_FILETYPE_PEM)))
-=======
-		if (!SelfSigned)
->>>>>>> d54eec6d
 		{
 			ServerInstance->Logs->Log(MODNAME, LOG_DEFAULT, "Can't read key file %s. %s", keyfile.c_str(), strerror(errno));
 			ERR_print_errors_cb(error_callback, this);
