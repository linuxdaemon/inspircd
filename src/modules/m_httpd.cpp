/*
 * InspIRCd -- Internet Relay Chat Daemon
 *
 *   Copyright (C) 2009 Daniel De Graaf <danieldg@inspircd.org>
 *   Copyright (C) 2007-2008 Robin Burchell <robin+git@viroteck.net>
 *   Copyright (C) 2008 Pippijn van Steenhoven <pip88nl@gmail.com>
 *   Copyright (C) 2006-2008 Craig Edwards <craigedwards@brainbox.cc>
 *   Copyright (C) 2007 John Brooks <john.brooks@dereferenced.net>
 *   Copyright (C) 2007 Dennis Friis <peavey@inspircd.org>
 *
 * This file is part of InspIRCd.  InspIRCd is free software: you can
 * redistribute it and/or modify it under the terms of the GNU General Public
 * License as published by the Free Software Foundation, version 2.
 *
 * This program is distributed in the hope that it will be useful, but WITHOUT
 * ANY WARRANTY; without even the implied warranty of MERCHANTABILITY or FITNESS
 * FOR A PARTICULAR PURPOSE.  See the GNU General Public License for more
 * details.
 *
 * You should have received a copy of the GNU General Public License
 * along with this program.  If not, see <http://www.gnu.org/licenses/>.
 */


#include "inspircd.h"
#include "iohook.h"
#include "modules/httpd.h"

class ModuleHttpServer;

static ModuleHttpServer* HttpModule;
static insp::intrusive_list<HttpServerSocket> sockets;
static Events::ModuleEventProvider* aclevprov;
static Events::ModuleEventProvider* reqevprov;

/** HTTP socket states
 */
enum HttpState
{
	HTTP_SERVE_WAIT_REQUEST = 0, /* Waiting for a full request */
	HTTP_SERVE_RECV_POSTDATA = 1, /* Waiting to finish recieving POST data */
	HTTP_SERVE_SEND_DATA = 2 /* Sending response */
};

/** A socket used for HTTP transport
 */
class HttpServerSocket : public BufferedSocket, public Timer, public insp::intrusive_list_node<HttpServerSocket>
{
	HttpState InternalState;
	std::string ip;

	HTTPHeaders headers;
	std::string reqbuffer;
	std::string postdata;
	unsigned int postsize;
	std::string request_type;
	std::string uri;
	std::string http_version;

	/** True if this object is in the cull list
	 */
	bool waitingcull;

	bool Tick(time_t currtime) CXX11_OVERRIDE
	{
		AddToCull();
		return false;
	}

 public:
	HttpServerSocket(int newfd, const std::string& IP, ListenSocket* via, irc::sockets::sockaddrs* client, irc::sockets::sockaddrs* server, unsigned int timeoutsec)
		: BufferedSocket(newfd)
		, Timer(timeoutsec)
		, InternalState(HTTP_SERVE_WAIT_REQUEST)
		, ip(IP)
		, postsize(0)
		, waitingcull(false)
	{
		ServerInstance->Timers.AddTimer(this);

		if (via->iohookprov)
			via->iohookprov->OnAccept(this, client, server);
	}

	~HttpServerSocket()
	{
		sockets.erase(this);
	}

	void OnError(BufferedSocketError) CXX11_OVERRIDE
	{
		AddToCull();
	}

	std::string Response(int response)
	{
		switch (response)
		{
			case 100:
				return "CONTINUE";
			case 101:
				return "SWITCHING PROTOCOLS";
			case 200:
				return "OK";
			case 201:
				return "CREATED";
			case 202:
				return "ACCEPTED";
			case 203:
				return "NON-AUTHORITATIVE INFORMATION";
			case 204:
				return "NO CONTENT";
			case 205:
				return "RESET CONTENT";
			case 206:
				return "PARTIAL CONTENT";
			case 300:
				return "MULTIPLE CHOICES";
			case 301:
				return "MOVED PERMANENTLY";
			case 302:
				return "FOUND";
			case 303:
				return "SEE OTHER";
			case 304:
				return "NOT MODIFIED";
			case 305:
				return "USE PROXY";
			case 307:
				return "TEMPORARY REDIRECT";
			case 400:
				return "BAD REQUEST";
			case 401:
				return "UNAUTHORIZED";
			case 402:
				return "PAYMENT REQUIRED";
			case 403:
				return "FORBIDDEN";
			case 404:
				return "NOT FOUND";
			case 405:
				return "METHOD NOT ALLOWED";
			case 406:
				return "NOT ACCEPTABLE";
			case 407:
				return "PROXY AUTHENTICATION REQUIRED";
			case 408:
				return "REQUEST TIMEOUT";
			case 409:
				return "CONFLICT";
			case 410:
				return "GONE";
			case 411:
				return "LENGTH REQUIRED";
			case 412:
				return "PRECONDITION FAILED";
			case 413:
				return "REQUEST ENTITY TOO LARGE";
			case 414:
				return "REQUEST-URI TOO LONG";
			case 415:
				return "UNSUPPORTED MEDIA TYPE";
			case 416:
				return "REQUESTED RANGE NOT SATISFIABLE";
			case 417:
				return "EXPECTATION FAILED";
			case 500:
				return "INTERNAL SERVER ERROR";
			case 501:
				return "NOT IMPLEMENTED";
			case 502:
				return "BAD GATEWAY";
			case 503:
				return "SERVICE UNAVAILABLE";
			case 504:
				return "GATEWAY TIMEOUT";
			case 505:
				return "HTTP VERSION NOT SUPPORTED";
			default:
				return "WTF";
			break;

		}
	}

	void SendHTTPError(int response)
	{
		HTTPHeaders empty;
		std::string data = "<html><head></head><body>Server error "+ConvToStr(response)+": "+Response(response)+"<br>"+
		                   "<small>Powered by <a href='http://www.inspircd.org'>InspIRCd</a></small></body></html>";

		SendHeaders(data.length(), response, empty);
		WriteData(data);
	}

	void SendHeaders(unsigned long size, int response, HTTPHeaders &rheaders)
	{

		WriteData(http_version + " "+ConvToStr(response)+" "+Response(response)+"\r\n");

		rheaders.CreateHeader("Date", InspIRCd::TimeString(ServerInstance->Time(), "%a, %d %b %Y %H:%M:%S GMT", true));
		rheaders.CreateHeader("Server", INSPIRCD_BRANCH);
		rheaders.SetHeader("Content-Length", ConvToStr(size));

		if (size)
			rheaders.CreateHeader("Content-Type", "text/html");
		else
			rheaders.RemoveHeader("Content-Type");

		/* Supporting Connection: keep-alive causes a whole world of hurt syncronizing timeouts,
		 * so remove it, its not essential for what we need.
		 */
		rheaders.SetHeader("Connection", "Close");

		WriteData(rheaders.GetFormattedHeaders());
		WriteData("\r\n");
	}

	void OnDataReady()
	{
		if (InternalState == HTTP_SERVE_RECV_POSTDATA)
		{
			postdata.append(recvq);
			if (postdata.length() >= postsize)
				ServeData();
		}
		else
		{
			reqbuffer.append(recvq);

			if (reqbuffer.length() >= 8192)
			{
				ServerInstance->Logs->Log(MODNAME, LOG_DEBUG, "m_httpd dropped connection due to an oversized request buffer");
				reqbuffer.clear();
				SetError("Buffer");
			}

			if (InternalState == HTTP_SERVE_WAIT_REQUEST)
				CheckRequestBuffer();
		}
	}

	void CheckRequestBuffer()
	{
		std::string::size_type reqend = reqbuffer.find("\r\n\r\n");
		if (reqend == std::string::npos)
			return;

		// We have the headers; parse them all
		std::string::size_type hbegin = 0, hend;
		while ((hend = reqbuffer.find("\r\n", hbegin)) != std::string::npos)
		{
			if (hbegin == hend)
				break;

			if (request_type.empty())
			{
				std::istringstream cheader(std::string(reqbuffer, hbegin, hend - hbegin));
				cheader >> request_type;
				cheader >> uri;
				cheader >> http_version;

				if (request_type.empty() || uri.empty() || http_version.empty())
				{
					SendHTTPError(400);
					return;
				}

				hbegin = hend + 2;
				continue;
			}

			std::string cheader(reqbuffer, hbegin, hend - hbegin);

			std::string::size_type fieldsep = cheader.find(':');
			if ((fieldsep == std::string::npos) || (fieldsep == 0) || (fieldsep == cheader.length() - 1))
			{
				SendHTTPError(400);
				return;
			}

			headers.SetHeader(cheader.substr(0, fieldsep), cheader.substr(fieldsep + 2));

			hbegin = hend + 2;
		}

		reqbuffer.erase(0, reqend + 4);

		std::transform(request_type.begin(), request_type.end(), request_type.begin(), ::toupper);
		std::transform(http_version.begin(), http_version.end(), http_version.begin(), ::toupper);

		if ((http_version != "HTTP/1.1") && (http_version != "HTTP/1.0"))
		{
			SendHTTPError(505);
			return;
		}

		if (headers.IsSet("Content-Length") && (postsize = ConvToInt(headers.GetHeader("Content-Length"))) > 0)
		{
			InternalState = HTTP_SERVE_RECV_POSTDATA;

			if (reqbuffer.length() >= postsize)
			{
				postdata.assign(reqbuffer, 0, postsize);
				reqbuffer.erase(0, postsize);
			}
			else if (!reqbuffer.empty())
			{
				postdata = reqbuffer;
				reqbuffer.clear();
			}

			if (postdata.length() >= postsize)
				ServeData();

			return;
		}

		ServeData();
	}

	void ServeData()
	{
		InternalState = HTTP_SERVE_SEND_DATA;

		ModResult MOD_RESULT;
		HTTPRequest acl(request_type, uri, &headers, this, ip, postdata);
		FIRST_MOD_RESULT_CUSTOM(*aclevprov, HTTPACLEventListener, OnHTTPACLCheck, MOD_RESULT, (acl));
		if (MOD_RESULT != MOD_RES_DENY)
		{
			HTTPRequest url(request_type, uri, &headers, this, ip, postdata);
			FIRST_MOD_RESULT_CUSTOM(*reqevprov, HTTPRequestEventListener, OnHTTPRequest, MOD_RESULT, (url));
			if (MOD_RESULT == MOD_RES_PASSTHRU)
			{
				SendHTTPError(404);
			}
		}
	}

	void Page(std::stringstream* n, int response, HTTPHeaders *hheaders)
	{
		SendHeaders(n->str().length(), response, *hheaders);
		WriteData(n->str());
	}

	void AddToCull()
	{
		if (waitingcull)
			return;

		waitingcull = true;
		Close();
		ServerInstance->GlobalCulls.AddItem(this);
	}
};

class HTTPdAPIImpl : public HTTPdAPIBase
{
 public:
	HTTPdAPIImpl(Module* parent)
		: HTTPdAPIBase(parent)
	{
	}

	void SendResponse(HTTPDocumentResponse& resp) CXX11_OVERRIDE
	{
		resp.src.sock->Page(resp.document, resp.responsecode, &resp.headers);
	}
};

class ModuleHttpServer : public Module
{
	HTTPdAPIImpl APIImpl;
	unsigned int timeoutsec;
	Events::ModuleEventProvider acleventprov;
	Events::ModuleEventProvider reqeventprov;

 public:
	ModuleHttpServer()
		: APIImpl(this)
		, acleventprov(this, "event/http-acl")
		, reqeventprov(this, "event/http-request")
	{
<<<<<<< HEAD
		aclevprov = &acleventprov;
		reqevprov = &reqeventprov;
=======
		HttpModule = this;
		Implementation eventlist[] = { I_OnAcceptConnection, I_OnBackgroundTimer, I_OnRehash, I_OnUnloadModule };
		ServerInstance->Modules->Attach(eventlist, this, sizeof(eventlist)/sizeof(Implementation));
		OnRehash(NULL);
>>>>>>> 1548078e
	}

	void init() CXX11_OVERRIDE
	{
		HttpModule = this;
	}

	void ReadConfig(ConfigStatus& status) CXX11_OVERRIDE
	{
		ConfigTag* tag = ServerInstance->Config->ConfValue("httpd");
		timeoutsec = tag->getInt("timeout", 10, 1);
	}

	ModResult OnAcceptConnection(int nfd, ListenSocket* from, irc::sockets::sockaddrs* client, irc::sockets::sockaddrs* server) CXX11_OVERRIDE
	{
		if (from->bind_tag->getString("type") != "httpd")
			return MOD_RES_PASSTHRU;
		int port;
		std::string incomingip;
		irc::sockets::satoap(*client, incomingip, port);
		sockets.push_front(new HttpServerSocket(nfd, incomingip, from, client, server, timeoutsec));
		return MOD_RES_ALLOW;
	}

<<<<<<< HEAD
	CullResult cull() CXX11_OVERRIDE
=======
	void OnBackgroundTimer(time_t curtime)
	{
		if (!timeoutsec)
			return;

		time_t oldest_allowed = curtime - timeoutsec;
		for (std::set<HttpServerSocket*>::const_iterator i = sockets.begin(); i != sockets.end(); )
		{
			HttpServerSocket* sock = *i;
			++i;
			if (sock->createtime < oldest_allowed)
			{
				sock->cull();
				delete sock;
			}
		}
	}

	void OnUnloadModule(Module* mod)
	{
		for (std::set<HttpServerSocket*>::const_iterator i = sockets.begin(); i != sockets.end(); )
		{
			HttpServerSocket* sock = *i;
			++i;
			if (sock->GetIOHook() == mod)
			{
				sock->cull();
				delete sock;
			}
		}
	}

	CullResult cull()
>>>>>>> 1548078e
	{
		for (insp::intrusive_list<HttpServerSocket>::const_iterator i = sockets.begin(); i != sockets.end(); ++i)
		{
			HttpServerSocket* sock = *i;
			sock->AddToCull();
		}
		return Module::cull();
	}

	Version GetVersion() CXX11_OVERRIDE
	{
		return Version("Provides HTTP serving facilities to modules", VF_VENDOR);
	}
};

MODULE_INIT(ModuleHttpServer)<|MERGE_RESOLUTION|>--- conflicted
+++ resolved
@@ -381,15 +381,8 @@
 		, acleventprov(this, "event/http-acl")
 		, reqeventprov(this, "event/http-request")
 	{
-<<<<<<< HEAD
 		aclevprov = &acleventprov;
 		reqevprov = &reqeventprov;
-=======
-		HttpModule = this;
-		Implementation eventlist[] = { I_OnAcceptConnection, I_OnBackgroundTimer, I_OnRehash, I_OnUnloadModule };
-		ServerInstance->Modules->Attach(eventlist, this, sizeof(eventlist)/sizeof(Implementation));
-		OnRehash(NULL);
->>>>>>> 1548078e
 	}
 
 	void init() CXX11_OVERRIDE
@@ -414,20 +407,13 @@
 		return MOD_RES_ALLOW;
 	}
 
-<<<<<<< HEAD
-	CullResult cull() CXX11_OVERRIDE
-=======
-	void OnBackgroundTimer(time_t curtime)
-	{
-		if (!timeoutsec)
-			return;
-
-		time_t oldest_allowed = curtime - timeoutsec;
-		for (std::set<HttpServerSocket*>::const_iterator i = sockets.begin(); i != sockets.end(); )
+	void OnUnloadModule(Module* mod)
+	{
+		for (insp::intrusive_list<HttpServerSocket>::const_iterator i = sockets.begin(); i != sockets.end(); ++i)
 		{
 			HttpServerSocket* sock = *i;
 			++i;
-			if (sock->createtime < oldest_allowed)
+			if (sock->GetIOHook() && sock->GetIOHook()->prov->creator == mod)
 			{
 				sock->cull();
 				delete sock;
@@ -435,22 +421,7 @@
 		}
 	}
 
-	void OnUnloadModule(Module* mod)
-	{
-		for (std::set<HttpServerSocket*>::const_iterator i = sockets.begin(); i != sockets.end(); )
-		{
-			HttpServerSocket* sock = *i;
-			++i;
-			if (sock->GetIOHook() == mod)
-			{
-				sock->cull();
-				delete sock;
-			}
-		}
-	}
-
-	CullResult cull()
->>>>>>> 1548078e
+	CullResult cull() CXX11_OVERRIDE
 	{
 		for (insp::intrusive_list<HttpServerSocket>::const_iterator i = sockets.begin(); i != sockets.end(); ++i)
 		{
