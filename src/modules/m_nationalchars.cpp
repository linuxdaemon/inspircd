/*
 * InspIRCd -- Internet Relay Chat Daemon
 *
 *   Copyright (C) 2009 Daniel De Graaf <danieldg@inspircd.org>
 *   Copyright (C) 2009 Dennis Friis <peavey@inspircd.org>
 *   Copyright (C) 2009 Craig Edwards <craigedwards@brainbox.cc>
 *   Copyright (C) 2009 Robin Burchell <robin+git@viroteck.net>
 *
 * This file is part of InspIRCd.  InspIRCd is free software: you can
 * redistribute it and/or modify it under the terms of the GNU General Public
 * License as published by the Free Software Foundation, version 2.
 *
 * This program is distributed in the hope that it will be useful, but WITHOUT
 * ANY WARRANTY; without even the implied warranty of MERCHANTABILITY or FITNESS
 * FOR A PARTICULAR PURPOSE.  See the GNU General Public License for more
 * details.
 *
 * You should have received a copy of the GNU General Public License
 * along with this program.  If not, see <http://www.gnu.org/licenses/>.
 */


/* Contains a code of Unreal IRCd + Bynets patch ( http://www.unrealircd.com/ and http://www.bynets.org/ )
   Original patch is made by Dmitry "Killer{R}" Kononko. ( http://killprog.com/ )
   Changed at 2008-06-15 - 2009-02-11
   by Chernov-Phoenix Alexey (Phoenix@RusNet) mailto:phoenix /email address separator/ pravmail.ru */

#include "inspircd.h"
#include <fstream>

class lwbNickHandler : public HandlerBase1<bool, const std::string&>
{
 public:
	bool Call(const std::string&);
};

								 /*,m_reverse_additionalUp[256];*/
static unsigned char m_reverse_additional[256],m_additionalMB[256],m_additionalUtf8[256],m_additionalUtf8range[256],m_additionalUtf8interval[256];

char utf8checkrest(unsigned char * mb, unsigned char cnt)
{
	for (unsigned char * tmp=mb; tmp<mb+cnt; tmp++)
	{
		/* & is faster! -- Phoenix (char & b11000000 == b10000000) */
		if ((*tmp & 192) != 128)
			return -1;
	}
	return cnt + 1;
}


char utf8size(unsigned char * mb)
{
	if (!*mb)
		return -1;
	if (!(*mb & 128))
		return 1;
	if ((*mb & 224) == 192)
		return utf8checkrest(mb + 1,1);
	if ((*mb & 240) == 224)
		return utf8checkrest(mb + 1,2);
	if ((*mb & 248) == 240)
		return utf8checkrest(mb + 1,3);
	return -1;
}


/* Conditions added */
bool lwbNickHandler::Call(const std::string& nick)
{
	if (nick.empty())
		return false;

	const char* n = nick.c_str();
	unsigned int p = 0;
	for (const char* i = n; *i; i++, p++)
	{
		/* 1. Multibyte encodings support:  */
		/* 1.1. 16bit char. areas, e.g. chinese:*/

		/* if current character is the last, we DO NOT check it against multibyte table */
		/* if there are mbtable ranges, use ONLY them. No 8bit at all */
		if (i[1] && m_additionalMB[0])
		{
			/* otherwise let's take a look at the current character and the following one */
			bool found = false;
			for(unsigned char * mb = m_additionalMB; (*mb) && (mb < m_additionalMB + sizeof(m_additionalMB)); mb += 4)
			{
				if ( (i[0] >= mb[0]) && (i[0] <= mb[1]) && (i[1] >= mb[2]) && (i[1] <= mb[3]) )
				{
					/* multibyte range character found */
					i++;
					p++;
					found = true;
					break;
				}
			}
			if (found)
				/* next char! */
				continue;
			else
				/* there are ranges, but incorrect char (8bit?) given, sorry */
				return false;
		}

		/* 2. 8bit character support */
		if (((*i >= 'A') && (*i <= '}')) || m_reverse_additional[(unsigned char)*i])
			/* "A"-"}" can occur anywhere in a nickname */
			continue;

		if ((((*i >= '0') && (*i <= '9')) || (*i == '-')) && (i > n))
			/* "0"-"9", "-" can occur anywhere BUT the first char of a nickname */
			continue;

		/* 3.1. Check against a simple UTF-8 characters enumeration */
		int cursize, cursize2, ncursize = utf8size((unsigned char *)i);
		/* do check only if current multibyte character is valid UTF-8 only */
		if (ncursize != -1)
		{
			bool found = false;
			for (unsigned char * mb = m_additionalUtf8; (utf8size(mb) != -1) && (mb < m_additionalUtf8 + sizeof(m_additionalUtf8)); mb += cursize)
			{
				cursize = utf8size(mb);
				/* Size differs? Pick the next! */
				if (cursize != ncursize)
					continue;

				if (!strncmp(i, (char *)mb, cursize))
				{
					i += cursize - 1;
					p += cursize - 1;
					found = true;
					break;
				}
			}
			if (found)
				continue;

			/* 3.2. Check against an UTF-8 ranges: <start character> and <length of the range>. */
			found = false;
			for (unsigned char * mb = m_additionalUtf8range; (utf8size(mb) != -1) && (mb < m_additionalUtf8range + sizeof(m_additionalUtf8range)); mb += cursize + 1)
			{
				cursize = utf8size(mb);
				/* Size differs (or lengthbyte is zero)? Pick the next! */
				if ((cursize != ncursize) || (!mb[cursize]))
					continue;

				unsigned char uright[5] = {0,0,0,0,0}, range = mb[cursize] - 1;
				strncpy((char* ) uright, (char *) mb, cursize);

				for (int temp = cursize - 1; (temp >= 0) && range; --temp)
				{
					/* all but the first char are 64-based */
					if (temp)
					{
						char part64 = range & 63; /* i.e. % 64 */
						/* handle carrying over */
						if (uright[temp] + part64 - 1 > 191)
						{
							uright[temp] -= 64;
							range += 64;
						}
						uright[temp] += part64;
						range >>= 6; /* divide it on a 64 */
					}
					/* the first char of UTF-8 doesn't follow the rule */
					else
					{
						uright[temp] += range;
					}
				}

				if ((strncmp(i, (char *) mb, cursize) >= 0) && (strncmp(i, (char *) uright, cursize) <= 0))
				{
					i += cursize - 1;
					p += cursize - 1;
					found = true;
					break;
				}
			}
			if (found)
				continue;

			/* 3.3. Check against an UTF-8 intervals: <start character> and <end character>. */
			found = false;
			for (unsigned char * mb = m_additionalUtf8interval; (utf8size(mb) != -1) && (utf8size(mb+utf8size(mb)) != -1)
				&& (mb < m_additionalUtf8interval + sizeof(m_additionalUtf8interval)); mb += (cursize+cursize2) )
			{
				cursize = utf8size(mb);
				cursize2= utf8size(mb+cursize);

				int minlen  = cursize  > ncursize ? ncursize : cursize;
				int minlen2 = cursize2 > ncursize ? ncursize : cursize2;

				unsigned char* uright = mb + cursize;

				if ((strncmp(i, (char *) mb, minlen) >= 0) && (strncmp(i, (char *) uright, minlen2) <= 0))
				{
					i += cursize - 1;
					p += cursize - 1;
					found = true;
					break;
				}
			}
			if (found)
				continue;
		}

		/* invalid character! abort */
		return false;
	}

	/* too long? or not -- pointer arithmetic rocks */
	return (p < ServerInstance->Config->Limits.NickMax);
}


class ModuleNationalChars : public Module
{
	lwbNickHandler myhandler;
	std::string charset, casemapping;
	unsigned char m_additional[256], m_additionalUp[256], m_lower[256], m_upper[256];
	caller1<bool, const std::string&> rememberer;
	bool forcequit;
	const unsigned char * lowermap_rememberer;
	unsigned char prev_map[256];

	template <typename T>
	void RehashHashmap(T& hashmap)
	{
		T newhash(hashmap.bucket_count());
		for (typename T::const_iterator i = hashmap.begin(); i != hashmap.end(); ++i)
			newhash.insert(std::make_pair(i->first, i->second));
		hashmap.swap(newhash);
	}

	void CheckRehash()
	{
		// See if anything changed
		if (!memcmp(prev_map, national_case_insensitive_map, sizeof(prev_map)))
			return;

		memcpy(prev_map, national_case_insensitive_map, sizeof(prev_map));

		RehashHashmap(ServerInstance->Users.clientlist);
		RehashHashmap(ServerInstance->Users.uuidlist);
		RehashHashmap(ServerInstance->chanlist);
	}

 public:
	ModuleNationalChars()
		: rememberer(ServerInstance->IsNick), lowermap_rememberer(national_case_insensitive_map)
	{
		memcpy(prev_map, national_case_insensitive_map, sizeof(prev_map));
	}

	void init() CXX11_OVERRIDE
	{
		memcpy(m_lower, rfc_case_insensitive_map, 256);
		national_case_insensitive_map = m_lower;

		ServerInstance->IsNick = &myhandler;
	}

	void On005Numeric(std::map<std::string, std::string>& tokens) CXX11_OVERRIDE
	{
		tokens["CASEMAPPING"] = casemapping;
	}

	void ReadConfig(ConfigStatus& status) CXX11_OVERRIDE
	{
		ConfigTag* tag = ServerInstance->Config->ConfValue("nationalchars");
		charset = tag->getString("file");
		casemapping = tag->getString("casemapping", ServerConfig::CleanFilename(charset.c_str()));
		if (casemapping.find(' ') != std::string::npos)
			throw ModuleException("<nationalchars:casemapping> must not contain any spaces!");
#if defined _WIN32
		if (!ServerInstance->Config->StartsWithWindowsDriveLetter(charset))
			charset.insert(0, "./locales/");
#else
		if(charset[0] != '/')
			charset.insert(0, "../locales/");
#endif
		unsigned char * tables[8] = { m_additional, m_additionalMB, m_additionalUp, m_lower, m_upper, m_additionalUtf8, m_additionalUtf8range, m_additionalUtf8interval };
		if (!loadtables(charset, tables, 8, 5))
			throw ModuleException("The locale file failed to load. Check your log file for more information.");
		forcequit = tag->getBool("forcequit");
		CheckForceQuit("National character set changed");
		CheckRehash();
	}

	void CheckForceQuit(const char * message)
	{
		if (!forcequit)
			return;

		const UserManager::LocalList& list = ServerInstance->Users.GetLocalUsers();
		for (UserManager::LocalList::const_iterator iter = list.begin(); iter != list.end(); )
		{
			/* Fix by Brain: Dont quit UID users */
			// Quitting the user removes it from the list
			User* n = *iter;
			++iter;
			if (!isdigit(n->nick[0]) && !ServerInstance->IsNick(n->nick))
				ServerInstance->Users->QuitUser(n, message);
		}
	}

	~ModuleNationalChars()
	{
		ServerInstance->IsNick = rememberer;
		national_case_insensitive_map = lowermap_rememberer;
		CheckForceQuit("National characters module unloaded");
		CheckRehash();
	}

	Version GetVersion() CXX11_OVERRIDE
	{
		return Version("Provides an ability to have non-RFC1459 nicks & support for national CASEMAPPING", VF_VENDOR | VF_COMMON, charset);
	}

	/*make an array to check against it 8bit characters a bit faster. Whether allowed or uppercase (for your needs).*/
	void makereverse(unsigned char * from, unsigned  char * to, unsigned int cnt)
	{
		memset(to, 0, cnt);
		for(unsigned char * n=from; (*n) && ((*n)<cnt) && (n<from+cnt); n++)
			to[*n] = 1;
	}

	/*so Bynets Unreal distribution stuff*/
	bool loadtables(std::string filename, unsigned char ** tables, unsigned char cnt, char faillimit)
	{
		std::ifstream ifs(ServerInstance->Config->Paths.PrependConfig(filename).c_str());
		if (ifs.fail())
		{
<<<<<<< HEAD
			ServerInstance->Logs->Log(MODNAME, LOG_DEFAULT, "loadtables() called for missing file: %s", filename.c_str());
			return;
=======
			ServerInstance->Logs->Log("m_nationalchars",DEFAULT,"loadtables() called for missing file: %s", filename.c_str());
			return false;
>>>>>>> 1624ab03
		}

		for (unsigned char n=0; n< cnt; n++)
		{
			memset(tables[n], 0, 256);
		}

		memcpy(m_lower, rfc_case_insensitive_map, 256);

		for (unsigned char n = 0; n < cnt; n++)
		{
			if (loadtable(ifs, tables[n], 255) && (n < faillimit))
			{
<<<<<<< HEAD
				ServerInstance->Logs->Log(MODNAME, LOG_DEFAULT, "loadtables() called for illegal file: %s (line %d)", filename.c_str(), n+1);
				return;
=======
				ServerInstance->Logs->Log("m_nationalchars",DEFAULT,"loadtables() called for illegal file: %s (line %d)", filename.c_str(), n+1);
				return false;
>>>>>>> 1624ab03
			}
		}

		makereverse(m_additional, m_reverse_additional, sizeof(m_additional));
		return true;
	}

	unsigned char symtoi(const char *t,unsigned char base)
	/* base = 16 for hexadecimal, 10 for decimal, 8 for octal ;) */
	{
		unsigned char tmp = 0, current;
		while ((*t) && (*t !=' ') && (*t != 13) && (*t != 10) && (*t != ','))
		{
			tmp *= base;
			current = ascii_case_insensitive_map[(unsigned char)*t];
			if (current >= 'a')
				current = current - 'a' + 10;
			else
				current = current - '0';
			tmp+=current;
			t++;
		}
		return tmp;
	}

	int loadtable(std::ifstream &ifs , unsigned char *chartable, unsigned int maxindex)
	{
		std::string buf;
		getline(ifs, buf);

		unsigned int i = 0;
		int fail = 0;

		buf.erase(buf.find_last_not_of("\n") + 1);

		if (buf[0] == '.')	/* simple plain-text string after dot */
		{
			i = buf.size() - 1;

			if (i > (maxindex + 1))
				i = maxindex + 1;

			memcpy(chartable, buf.c_str() + 1, i);
		}
		else
		{
			const char * p = buf.c_str();
			while (*p)
			{
				if (i > maxindex)
				{
					fail = 1;
					break;
				}

				if (*p != '\'')		/* decimal or hexadecimal char code */
				{
					if (*p == '0')
					{
						if (p[1] == 'x')
							 /* hex with the leading "0x" */
							chartable[i] = symtoi(p + 2, 16);
						else
							chartable[i] = symtoi(p + 1, 8);
					}
					/* hex form */
					else if (*p == 'x')
					{
						chartable[i] = symtoi(p + 1, 16);
					}else	 /* decimal form */
					{
						chartable[i] = symtoi(p, 10);
					}
				}
				else		 /* plain-text char between '' */
				{
					if (*(p + 1) == '\\')
					{
						chartable[i] = *(p + 2);
						p += 3;
					}else
					{
						chartable[i] = *(p + 1);
						p += 2;
					}
				}
				while (*p && (*p != ',') && (*p != ' ') && (*p != 13) && (*p != 10))
					p++;
				while (*p && ((*p == ',') || (*p == ' ') || (*p == 13) || (*p == 10)))
					p++;
				i++;
			}
		}
		return fail;
	}
};

MODULE_INIT(ModuleNationalChars)<|MERGE_RESOLUTION|>--- conflicted
+++ resolved
@@ -271,11 +271,11 @@
 	{
 		ConfigTag* tag = ServerInstance->Config->ConfValue("nationalchars");
 		charset = tag->getString("file");
-		casemapping = tag->getString("casemapping", ServerConfig::CleanFilename(charset.c_str()));
+		casemapping = tag->getString("casemapping", FileSystem::GetFileName(charset));
 		if (casemapping.find(' ') != std::string::npos)
 			throw ModuleException("<nationalchars:casemapping> must not contain any spaces!");
 #if defined _WIN32
-		if (!ServerInstance->Config->StartsWithWindowsDriveLetter(charset))
+		if (!FileSystem::StartsWithWindowsDriveLetter(charset))
 			charset.insert(0, "./locales/");
 #else
 		if(charset[0] != '/')
@@ -333,13 +333,8 @@
 		std::ifstream ifs(ServerInstance->Config->Paths.PrependConfig(filename).c_str());
 		if (ifs.fail())
 		{
-<<<<<<< HEAD
 			ServerInstance->Logs->Log(MODNAME, LOG_DEFAULT, "loadtables() called for missing file: %s", filename.c_str());
-			return;
-=======
-			ServerInstance->Logs->Log("m_nationalchars",DEFAULT,"loadtables() called for missing file: %s", filename.c_str());
 			return false;
->>>>>>> 1624ab03
 		}
 
 		for (unsigned char n=0; n< cnt; n++)
@@ -353,13 +348,8 @@
 		{
 			if (loadtable(ifs, tables[n], 255) && (n < faillimit))
 			{
-<<<<<<< HEAD
 				ServerInstance->Logs->Log(MODNAME, LOG_DEFAULT, "loadtables() called for illegal file: %s (line %d)", filename.c_str(), n+1);
-				return;
-=======
-				ServerInstance->Logs->Log("m_nationalchars",DEFAULT,"loadtables() called for illegal file: %s (line %d)", filename.c_str(), n+1);
 				return false;
->>>>>>> 1624ab03
 			}
 		}
 
