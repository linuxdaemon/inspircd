/*
 * InspIRCd -- Internet Relay Chat Daemon
 *
 *   Copyright (C) 2015 Attila Molnar <attilamolnar@hush.com>
 *
 * This file is part of InspIRCd.  InspIRCd is free software: you can
 * redistribute it and/or modify it under the terms of the GNU General Public
 * License as published by the Free Software Foundation, version 2.
 *
 * This program is distributed in the hope that it will be useful, but WITHOUT
 * ANY WARRANTY; without even the implied warranty of MERCHANTABILITY or FITNESS
 * FOR A PARTICULAR PURPOSE.  See the GNU General Public License for more
 * details.
 *
 * You should have received a copy of the GNU General Public License
 * along with this program.  If not, see <http://www.gnu.org/licenses/>.
 */


#include "inspircd.h"
#include "modules/reload.h"
#include "modules/cap.h"

namespace Cap
{
	class ManagerImpl;
}

static Cap::ManagerImpl* managerimpl;

class Cap::ManagerImpl : public Cap::Manager, public ReloadModule::EventListener
{
	/** Stores the cap state of a module being reloaded
	 */
	struct CapModData
	{
		struct Data
		{
			std::string name;
			std::vector<std::string> users;

			Data(Capability* cap)
				: name(cap->GetName())
			{
			}
		};
		std::vector<Data> caps;
	};

	typedef insp::flat_map<std::string, Capability*, irc::insensitive_swo> CapMap;

	ExtItem capext;
	CapMap caps;
	Events::ModuleEventProvider& evprov;

	static bool CanRequest(LocalUser* user, Ext usercaps, Capability* cap, bool adding)
	{
		const bool hascap = ((usercaps & cap->GetMask()) != 0);
		if (hascap == adding)
			return true;

		return cap->OnRequest(user, adding);
	}

	Capability::Bit AllocateBit() const
	{
		Capability::Bit used = 0;
		for (CapMap::const_iterator i = caps.begin(); i != caps.end(); ++i)
		{
			Capability* cap = i->second;
			used |= cap->GetMask();
		}

		for (unsigned int i = 0; i < MAX_CAPS; i++)
		{
			Capability::Bit bit = (1 << i);
			if (!(used & bit))
				return bit;
		}
		throw ModuleException("Too many caps");
	}

	void OnReloadModuleSave(Module* mod, ReloadModule::CustomData& cd) CXX11_OVERRIDE
	{
		ServerInstance->Logs->Log(MODNAME, LOG_DEBUG, "OnReloadModuleSave()");
		if (mod == creator)
			return;

		CapModData* capmoddata = new CapModData;
		cd.add(this, capmoddata);

		for (CapMap::iterator i = caps.begin(); i != caps.end(); ++i)
		{
			Capability* cap = i->second;
			// Only save users of caps that belong to the module being reloaded
			if (cap->creator != mod)
				continue;

			ServerInstance->Logs->Log(MODNAME, LOG_DEBUG, "Module being reloaded implements cap %s, saving cap users", cap->GetName().c_str());
			capmoddata->caps.push_back(CapModData::Data(cap));
			CapModData::Data& capdata = capmoddata->caps.back();

			// Populate list with uuids of users who are using the cap
			const UserManager::LocalList& list = ServerInstance->Users.GetLocalUsers();
			for (UserManager::LocalList::const_iterator j = list.begin(); j != list.end(); ++j)
			{
				LocalUser* user = *j;
				if (cap->get(user))
					capdata.users.push_back(user->uuid);
			}
		}
	}

	void OnReloadModuleRestore(Module* mod, void* data) CXX11_OVERRIDE
	{
		CapModData* capmoddata = static_cast<CapModData*>(data);
		for (std::vector<CapModData::Data>::const_iterator i = capmoddata->caps.begin(); i != capmoddata->caps.end(); ++i)
		{
			const CapModData::Data& capdata = *i;
			Capability* cap = ManagerImpl::Find(capdata.name);
			if (!cap)
			{
				ServerInstance->Logs->Log(MODNAME, LOG_DEBUG, "Cap %s is no longer available after reload", capdata.name.c_str());
				continue;
			}

			// Set back the cap for all users who were using it before the reload
			for (std::vector<std::string>::const_iterator j = capdata.users.begin(); j != capdata.users.end(); ++j)
			{
				const std::string& uuid = *j;
				User* user = ServerInstance->FindUUID(uuid);
				if (!user)
				{
					ServerInstance->Logs->Log(MODNAME, LOG_DEBUG, "User %s is gone when trying to restore cap %s", uuid.c_str(), capdata.name.c_str());
					continue;
				}

				cap->set(user, true);
			}
		}
		delete capmoddata;
	}

 public:
	ManagerImpl(Module* mod, Events::ModuleEventProvider& evprovref)
		: Cap::Manager(mod)
		, ReloadModule::EventListener(mod)
		, capext(mod)
		, evprov(evprovref)
	{
		managerimpl = this;
	}

	~ManagerImpl()
	{
		for (CapMap::iterator i = caps.begin(); i != caps.end(); ++i)
		{
			Capability* cap = i->second;
			cap->Unregister();
		}
	}

	void AddCap(Cap::Capability* cap) CXX11_OVERRIDE
	{
		// No-op if the cap is already registered.
		// This allows modules to call SetActive() on a cap without checking if it's active first.
		if (cap->IsRegistered())
			return;

		ServerInstance->Logs->Log(MODNAME, LOG_DEBUG, "Registering cap %s", cap->GetName().c_str());
		cap->bit = AllocateBit();
		cap->extitem = &capext;
		caps.insert(std::make_pair(cap->GetName(), cap));
		ServerInstance->Modules.AddReferent("cap/" + cap->GetName(), cap);

		FOREACH_MOD_CUSTOM(evprov, Cap::EventListener, OnCapAddDel, (cap, true));
	}

	void DelCap(Cap::Capability* cap) CXX11_OVERRIDE
	{
		// No-op if the cap is not registered, see AddCap() above
		if (!cap->IsRegistered())
			return;

		ServerInstance->Logs->Log(MODNAME, LOG_DEBUG, "Unregistering cap %s", cap->GetName().c_str());

		// Fire the event first so modules can still see who is using the cap which is being unregistered
		FOREACH_MOD_CUSTOM(evprov, Cap::EventListener, OnCapAddDel, (cap, false));

		// Turn off the cap for all users
		const UserManager::LocalList& list = ServerInstance->Users.GetLocalUsers();
		for (UserManager::LocalList::const_iterator i = list.begin(); i != list.end(); ++i)
		{
			LocalUser* user = *i;
			cap->set(user, false);
		}

		ServerInstance->Modules.DelReferent(cap);
		cap->Unregister();
		caps.erase(cap->GetName());
	}

	Capability* Find(const std::string& capname) const CXX11_OVERRIDE
	{
		CapMap::const_iterator it = caps.find(capname);
		if (it != caps.end())
			return it->second;
		return NULL;
	}

	void NotifyValueChange(Capability* cap) CXX11_OVERRIDE
	{
		ServerInstance->Logs->Log(MODNAME, LOG_DEBUG, "Cap %s changed value", cap->GetName().c_str());
		FOREACH_MOD_CUSTOM(evprov, Cap::EventListener, OnCapValueChange, (cap));
	}

	Protocol GetProtocol(LocalUser* user) const
	{
		return ((capext.get(user) & CAP_302_BIT) ? CAP_302 : CAP_LEGACY);
	}

	void Set302Protocol(LocalUser* user)
	{
		capext.set(user, capext.get(user) | CAP_302_BIT);
	}

	bool HandleReq(LocalUser* user, const std::string& reqlist)
	{
		Ext usercaps = capext.get(user);
		irc::spacesepstream ss(reqlist);
		for (std::string capname; ss.GetToken(capname); )
		{
			bool remove = (capname[0] == '-');
			if (remove)
				capname.erase(capname.begin());

			Capability* cap = ManagerImpl::Find(capname);
			if ((!cap) || (!CanRequest(user, usercaps, cap, !remove)))
				return false;

			if (remove)
				usercaps = cap->DelFromMask(usercaps);
			else
				usercaps = cap->AddToMask(usercaps);
		}

		capext.set(user, usercaps);
		return true;
	}

	void HandleList(std::string& out, LocalUser* user, bool show_all, bool show_values, bool minus_prefix = false) const
	{
		Ext show_caps = (show_all ? ~0 : capext.get(user));

		for (CapMap::const_iterator i = caps.begin(); i != caps.end(); ++i)
		{
<<<<<<< HEAD
			Capability* cap = i->second;
			if (!(show_caps & cap->GetMask()))
				continue;

			if ((show_all) && (!cap->OnList(user)))
				continue;

			if (minus_prefix)
				out.push_back('-');
			out.append(cap->GetName());

			if (show_values)
			{
				const std::string* capvalue = cap->GetValue(user);
				if ((capvalue) && (!capvalue->empty()) && (capvalue->find(' ') == std::string::npos))
				{
					out.push_back('=');
					out.append(*capvalue, 0, MAX_VALUE_LENGTH);
				}
			}
			out.push_back(' ');
=======
			user->WriteNumeric(ERR_INVALIDCAPSUBCOMMAND, "%s %s :Invalid CAP subcommand", user->nick.c_str(), subcommand.empty() ? "*" : subcommand.c_str());
			return CMD_FAILURE;
>>>>>>> 53d822a7
		}
	}

	void HandleClear(LocalUser* user, std::string& result)
	{
		HandleList(result, user, false, false, true);
		capext.unset(user);
	}
};

Cap::ExtItem::ExtItem(Module* mod)
	: LocalIntExt("caps", ExtensionItem::EXT_USER, mod)
{
}

std::string Cap::ExtItem::serialize(SerializeFormat format, const Extensible* container, void* item) const
{
	std::string ret;
	// XXX: Cast away the const because IS_LOCAL() doesn't handle it
	LocalUser* user = IS_LOCAL(const_cast<User*>(static_cast<const User*>(container)));
	if ((format == FORMAT_NETWORK) || (!user))
		return ret;

	// List requested caps
	managerimpl->HandleList(ret, user, false, false);

	// Serialize cap protocol version. If building a human-readable string append a new token, otherwise append only a single character indicating the version.
	Protocol protocol = managerimpl->GetProtocol(user);
	if (format == FORMAT_USER)
		ret.append("capversion=3.");
	else if (!ret.empty())
		ret.erase(ret.length()-1);

	if (protocol == CAP_302)
		ret.push_back('2');
	else
		ret.push_back('1');

	return ret;
}

void Cap::ExtItem::unserialize(SerializeFormat format, Extensible* container, const std::string& value)
{
	if (format == FORMAT_NETWORK)
		return;

	LocalUser* user = IS_LOCAL(static_cast<User*>(container));
	if (!user)
		return; // Can't happen

	// Process the cap protocol version which is a single character at the end of the serialized string
	const char verchar = *value.rbegin();
	if (verchar == '2')
		managerimpl->Set302Protocol(user);

	// Remove the version indicator from the string passed to HandleReq
	std::string caplist(value, 0, value.size()-1);
	managerimpl->HandleReq(user, caplist);
}

class CommandCap : public SplitCommand
{
	Events::ModuleEventProvider evprov;
	Cap::ManagerImpl manager;

	static void DisplayResult(LocalUser* user, std::string& result)
	{
		if (*result.rbegin() == ' ')
			result.erase(result.end()-1);
		user->WriteCommand("CAP", result);
	}

 public:
	LocalIntExt holdext;

	CommandCap(Module* mod)
		: SplitCommand(mod, "CAP", 1)
		, evprov(mod, "event/cap")
		, manager(mod, evprov)
		, holdext("cap_hold", ExtensionItem::EXT_USER, mod)
	{
		works_before_reg = true;
	}

	CmdResult HandleLocal(const std::vector<std::string>& parameters, LocalUser* user) CXX11_OVERRIDE
	{
		if (user->registered != REG_ALL)
			holdext.set(user, 1);

		std::string subcommand(parameters[0].length(), ' ');
		std::transform(parameters[0].begin(), parameters[0].end(), subcommand.begin(), ::toupper);

		if (subcommand == "REQ")
		{
			if (parameters.size() < 2)
				return CMD_FAILURE;

			std::string result = (manager.HandleReq(user, parameters[1]) ? "ACK :" : "NAK :");
			result.append(parameters[1]);
			user->WriteCommand("CAP", result);
		}
		else if (subcommand == "END")
		{
			holdext.unset(user);
		}
		else if ((subcommand == "LS") || (subcommand == "LIST"))
		{
			const bool is_ls = (subcommand.length() == 2);
			if ((is_ls) && (parameters.size() > 1) && (parameters[1] == "302"))
				manager.Set302Protocol(user);

			std::string result = subcommand + " :";
			// Show values only if supports v3.2 and doing LS
			manager.HandleList(result, user, is_ls, ((is_ls) && (manager.GetProtocol(user) != Cap::CAP_LEGACY)));
			DisplayResult(user, result);
		}
		else if ((subcommand == "CLEAR") && (manager.GetProtocol(user) == Cap::CAP_LEGACY))
		{
			std::string result = "ACK :";
			manager.HandleClear(user, result);
			DisplayResult(user, result);
		}
		else
		{
			user->WriteNumeric(ERR_INVALIDCAPSUBCOMMAND, subcommand, "Invalid CAP subcommand");
			return CMD_FAILURE;
		}

		return CMD_SUCCESS;
	}
};

class ModuleCap : public Module
{
	CommandCap cmd;

 public:
	ModuleCap()
		: cmd(this)
	{
	}

	ModResult OnCheckReady(LocalUser* user) CXX11_OVERRIDE
	{
		return (cmd.holdext.get(user) ? MOD_RES_DENY : MOD_RES_PASSTHRU);
	}

	Version GetVersion() CXX11_OVERRIDE
	{
		return Version("Provides support for CAP capability negotiation", VF_VENDOR);
	}
};

MODULE_INIT(ModuleCap)<|MERGE_RESOLUTION|>--- conflicted
+++ resolved
@@ -254,7 +254,6 @@
 
 		for (CapMap::const_iterator i = caps.begin(); i != caps.end(); ++i)
 		{
-<<<<<<< HEAD
 			Capability* cap = i->second;
 			if (!(show_caps & cap->GetMask()))
 				continue;
@@ -276,10 +275,6 @@
 				}
 			}
 			out.push_back(' ');
-=======
-			user->WriteNumeric(ERR_INVALIDCAPSUBCOMMAND, "%s %s :Invalid CAP subcommand", user->nick.c_str(), subcommand.empty() ? "*" : subcommand.c_str());
-			return CMD_FAILURE;
->>>>>>> 53d822a7
 		}
 	}
 
@@ -404,7 +399,7 @@
 		}
 		else
 		{
-			user->WriteNumeric(ERR_INVALIDCAPSUBCOMMAND, subcommand, "Invalid CAP subcommand");
+			user->WriteNumeric(ERR_INVALIDCAPSUBCOMMAND, subcommand.empty() ? "*" : subcommand, "Invalid CAP subcommand");
 			return CMD_FAILURE;
 		}
 
