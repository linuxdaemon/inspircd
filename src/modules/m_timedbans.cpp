/*
 * InspIRCd -- Internet Relay Chat Daemon
 *
 *   Copyright (C) 2009-2010 Daniel De Graaf <danieldg@inspircd.org>
 *   Copyright (C) 2005-2008 Craig Edwards <craigedwards@brainbox.cc>
 *   Copyright (C) 2007 Dennis Friis <peavey@inspircd.org>
 *   Copyright (C) 2006 Robin Burchell <robin+git@viroteck.net>
 *
 * This file is part of InspIRCd.  InspIRCd is free software: you can
 * redistribute it and/or modify it under the terms of the GNU General Public
 * License as published by the Free Software Foundation, version 2.
 *
 * This program is distributed in the hope that it will be useful, but WITHOUT
 * ANY WARRANTY; without even the implied warranty of MERCHANTABILITY or FITNESS
 * FOR A PARTICULAR PURPOSE.  See the GNU General Public License for more
 * details.
 *
 * You should have received a copy of the GNU General Public License
 * along with this program.  If not, see <http://www.gnu.org/licenses/>.
 */


#include "inspircd.h"

/** Holds a timed ban
 */
class TimedBan
{
 public:
	std::string channel;
	std::string mask;
	time_t expire;
	Channel* chan;
};

typedef std::vector<TimedBan> timedbans;
timedbans TimedBanList;

/** Handle /TBAN
 */
class CommandTban : public Command
{
	static bool IsBanSet(Channel* chan, const std::string& mask)
	{
		for (BanList::const_iterator i = chan->bans.begin(); i != chan->bans.end(); ++i)
		{
			if (!strcasecmp(i->data.c_str(), mask.c_str()))
				return true;
		}
		return false;
	}

 public:
	CommandTban(Module* Creator) : Command(Creator,"TBAN", 3)
	{
		syntax = "<channel> <duration> <banmask>";
	}

	CmdResult Handle (const std::vector<std::string> &parameters, User *user)
	{
		Channel* channel = ServerInstance->FindChan(parameters[0]);
		if (!channel)
		{
			user->WriteNumeric(ERR_NOSUCHNICK, "%s :No such channel", parameters[0].c_str());
			return CMD_FAILURE;
		}
		int cm = channel->GetPrefixValue(user);
		if (cm < HALFOP_VALUE)
		{
			user->WriteNumeric(ERR_CHANOPRIVSNEEDED, "%s :You do not have permission to set bans on this channel",
				channel->name.c_str());
			return CMD_FAILURE;
		}

		TimedBan T;
		std::string channelname = parameters[0];
		unsigned long duration = InspIRCd::Duration(parameters[1]);
		unsigned long expire = duration + ServerInstance->Time();
		if (duration < 1)
		{
			user->WriteNotice("Invalid ban time");
			return CMD_FAILURE;
		}
		std::string mask = parameters[2];
		bool isextban = ((mask.size() > 2) && (mask[1] == ':'));
		if (!isextban && !InspIRCd::IsValidMask(mask))
			mask.append("!*@*");

		Modes::ChangeList setban;
		setban.push_add(ServerInstance->Modes->FindMode('b', MODETYPE_CHANNEL), mask);
		// Pass the user (instead of ServerInstance->FakeClient) to ModeHandler::Process() to
		// make it so that the user sets the mode themselves
		ServerInstance->Modes->Process(user, channel, NULL, setban);
		if (ServerInstance->Modes->GetLastParse().empty())
		{
			user->WriteNotice("Invalid ban mask");
			return CMD_FAILURE;
		}

<<<<<<< HEAD
=======
		if (IsBanSet(channel, mask))
		{
			user->WriteServ("NOTICE %s :Ban already set", user->nick.c_str());
			return CMD_FAILURE;
		}

		setban.push_back(mask);
		// use CallHandler to make it so that the user sets the mode
		// themselves
		ServerInstance->Parser->CallHandler("MODE",setban,user);
		if (!IsBanSet(channel, mask))
			return CMD_FAILURE;

>>>>>>> 1548078e
		CUList tmp;
		T.channel = channelname;
		T.mask = mask;
		T.expire = expire + (IS_REMOTE(user) ? 5 : 0);
		T.chan = channel;
		TimedBanList.push_back(T);

		// If halfop is loaded, send notice to halfops and above, otherwise send to ops and above
		ModeHandler* mh = ServerInstance->Modes->FindMode('h', MODETYPE_CHANNEL);
		char pfxchar = (mh && mh->name == "halfop") ? '%' : '@';

		channel->WriteAllExcept(ServerInstance->FakeClient, true, pfxchar, tmp, "NOTICE %s :%s added a timed ban on %s lasting for %ld seconds.", channel->name.c_str(), user->nick.c_str(), mask.c_str(), duration);
		return CMD_SUCCESS;
	}

	RouteDescriptor GetRouting(User* user, const std::vector<std::string>& parameters)
	{
		return ROUTE_BROADCAST;
	}
};

<<<<<<< HEAD
class BanWatcher : public ModeWatcher
=======
class ChannelMatcher
{
	Channel* const chan;

 public:
	ChannelMatcher(Channel* ch)
		: chan(ch)
	{
	}

	bool operator()(const TimedBan& tb) const
	{
		return (tb.chan == chan);
	}
};

class ModuleTimedBans : public Module
>>>>>>> 1548078e
{
 public:
	BanWatcher(Module* parent)
		: ModeWatcher(parent, "ban", MODETYPE_CHANNEL)
	{
	}

	void AfterMode(User* source, User* dest, Channel* chan, const std::string& banmask, bool adding)
	{
<<<<<<< HEAD
		if (adding)
			return;
=======
		ServerInstance->Modules->AddService(cmd);
		Implementation eventlist[] = { I_OnDelBan, I_OnBackgroundTimer, I_OnChannelDelete };
		ServerInstance->Modules->Attach(eventlist, this, sizeof(eventlist)/sizeof(Implementation));
	}
>>>>>>> 1548078e

		irc::string listitem = banmask.c_str();
		irc::string thischan = chan->name.c_str();
		for (timedbans::iterator i = TimedBanList.begin(); i != TimedBanList.end(); ++i)
		{
			irc::string target = i->mask.c_str();
			irc::string tchan = i->channel.c_str();
			if ((listitem == target) && (tchan == thischan))
			{
				TimedBanList.erase(i);
				break;
			}
		}
	}
};

class ModuleTimedBans : public Module
{
	CommandTban cmd;
	BanWatcher banwatcher;

 public:
	ModuleTimedBans()
		: cmd(this)
		, banwatcher(this)
	{
	}

	void OnBackgroundTimer(time_t curtime) CXX11_OVERRIDE
	{
		timedbans expired;
		for (timedbans::iterator i = TimedBanList.begin(); i != TimedBanList.end();)
		{
			if (curtime > i->expire)
			{
				expired.push_back(*i);
				i = TimedBanList.erase(i);
			}
			else
				++i;
		}

		for (timedbans::iterator i = expired.begin(); i != expired.end(); i++)
		{
			std::string chan = i->channel;
			std::string mask = i->mask;
			Channel* cr = ServerInstance->FindChan(chan);
			if (cr)
			{
				CUList empty;
				std::string expiry = "*** Timed ban on " + chan + " expired.";
				cr->WriteAllExcept(ServerInstance->FakeClient, true, '@', empty, "NOTICE %s :%s", cr->name.c_str(), expiry.c_str());
				ServerInstance->PI->SendChannelNotice(cr, '@', expiry);

				Modes::ChangeList setban;
				setban.push_remove(ServerInstance->Modes->FindMode('b', MODETYPE_CHANNEL), mask);
				ServerInstance->Modes->Process(ServerInstance->FakeClient, cr, NULL, setban);
			}
		}
	}

<<<<<<< HEAD
	Version GetVersion() CXX11_OVERRIDE
=======
	void OnChannelDelete(Channel* chan)
	{
		// Remove all timed bans affecting the channel from internal bookkeeping
		TimedBanList.erase(std::remove_if(TimedBanList.begin(), TimedBanList.end(), ChannelMatcher(chan)), TimedBanList.end());
	}

	virtual Version GetVersion()
>>>>>>> 1548078e
	{
		return Version("Adds timed bans", VF_COMMON | VF_VENDOR);
	}
};

MODULE_INIT(ModuleTimedBans)<|MERGE_RESOLUTION|>--- conflicted
+++ resolved
@@ -21,6 +21,7 @@
 
 
 #include "inspircd.h"
+#include "listmode.h"
 
 /** Holds a timed ban
  */
@@ -40,18 +41,28 @@
  */
 class CommandTban : public Command
 {
-	static bool IsBanSet(Channel* chan, const std::string& mask)
-	{
-		for (BanList::const_iterator i = chan->bans.begin(); i != chan->bans.end(); ++i)
-		{
-			if (!strcasecmp(i->data.c_str(), mask.c_str()))
-				return true;
-		}
+	ChanModeReference banmode;
+
+	bool IsBanSet(Channel* chan, const std::string& mask)
+	{
+		ListModeBase* banlm = static_cast<ListModeBase*>(*banmode);
+		const ListModeBase::ModeList* bans = banlm->GetList(chan);
+		if (bans)
+		{
+			for (ListModeBase::ModeList::const_iterator i = bans->begin(); i != bans->end(); ++i)
+			{
+				const ListModeBase::ListItem& ban = *i;
+				if (!strcasecmp(ban.mask.c_str(), mask.c_str()))
+					return true;
+			}
+		}
+
 		return false;
 	}
 
  public:
 	CommandTban(Module* Creator) : Command(Creator,"TBAN", 3)
+		, banmode(Creator, "ban")
 	{
 		syntax = "<channel> <duration> <banmask>";
 	}
@@ -85,6 +96,12 @@
 		bool isextban = ((mask.size() > 2) && (mask[1] == ':'));
 		if (!isextban && !InspIRCd::IsValidMask(mask))
 			mask.append("!*@*");
+
+		if (IsBanSet(channel, mask))
+		{
+			user->WriteNotice("Ban already set");
+			return CMD_FAILURE;
+		}
 
 		Modes::ChangeList setban;
 		setban.push_add(ServerInstance->Modes->FindMode('b', MODETYPE_CHANNEL), mask);
@@ -97,22 +114,6 @@
 			return CMD_FAILURE;
 		}
 
-<<<<<<< HEAD
-=======
-		if (IsBanSet(channel, mask))
-		{
-			user->WriteServ("NOTICE %s :Ban already set", user->nick.c_str());
-			return CMD_FAILURE;
-		}
-
-		setban.push_back(mask);
-		// use CallHandler to make it so that the user sets the mode
-		// themselves
-		ServerInstance->Parser->CallHandler("MODE",setban,user);
-		if (!IsBanSet(channel, mask))
-			return CMD_FAILURE;
-
->>>>>>> 1548078e
 		CUList tmp;
 		T.channel = channelname;
 		T.mask = mask;
@@ -134,27 +135,7 @@
 	}
 };
 
-<<<<<<< HEAD
 class BanWatcher : public ModeWatcher
-=======
-class ChannelMatcher
-{
-	Channel* const chan;
-
- public:
-	ChannelMatcher(Channel* ch)
-		: chan(ch)
-	{
-	}
-
-	bool operator()(const TimedBan& tb) const
-	{
-		return (tb.chan == chan);
-	}
-};
-
-class ModuleTimedBans : public Module
->>>>>>> 1548078e
 {
  public:
 	BanWatcher(Module* parent)
@@ -164,15 +145,8 @@
 
 	void AfterMode(User* source, User* dest, Channel* chan, const std::string& banmask, bool adding)
 	{
-<<<<<<< HEAD
 		if (adding)
 			return;
-=======
-		ServerInstance->Modules->AddService(cmd);
-		Implementation eventlist[] = { I_OnDelBan, I_OnBackgroundTimer, I_OnChannelDelete };
-		ServerInstance->Modules->Attach(eventlist, this, sizeof(eventlist)/sizeof(Implementation));
-	}
->>>>>>> 1548078e
 
 		irc::string listitem = banmask.c_str();
 		irc::string thischan = chan->name.c_str();
@@ -186,6 +160,22 @@
 				break;
 			}
 		}
+	}
+};
+
+class ChannelMatcher
+{
+	Channel* const chan;
+
+ public:
+	ChannelMatcher(Channel* ch)
+		: chan(ch)
+	{
+	}
+
+	bool operator()(const TimedBan& tb) const
+	{
+		return (tb.chan == chan);
 	}
 };
 
@@ -234,17 +224,13 @@
 		}
 	}
 
-<<<<<<< HEAD
-	Version GetVersion() CXX11_OVERRIDE
-=======
 	void OnChannelDelete(Channel* chan)
 	{
 		// Remove all timed bans affecting the channel from internal bookkeeping
 		TimedBanList.erase(std::remove_if(TimedBanList.begin(), TimedBanList.end(), ChannelMatcher(chan)), TimedBanList.end());
 	}
 
-	virtual Version GetVersion()
->>>>>>> 1548078e
+	Version GetVersion() CXX11_OVERRIDE
 	{
 		return Version("Adds timed bans", VF_COMMON | VF_VENDOR);
 	}
