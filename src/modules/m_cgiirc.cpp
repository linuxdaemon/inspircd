/*
 * InspIRCd -- Internet Relay Chat Daemon
 *
 *   Copyright (C) 2009-2010 Daniel De Graaf <danieldg@inspircd.org>
 *   Copyright (C) 2007-2008 John Brooks <john.brooks@dereferenced.net>
 *   Copyright (C) 2008 Pippijn van Steenhoven <pip88nl@gmail.com>
 *   Copyright (C) 2006-2008 Craig Edwards <craigedwards@brainbox.cc>
 *   Copyright (C) 2007 Robin Burchell <robin+git@viroteck.net>
 *   Copyright (C) 2007 Dennis Friis <peavey@inspircd.org>
 *   Copyright (C) 2006 Oliver Lupton <oliverlupton@gmail.com>
 *
 * This file is part of InspIRCd.  InspIRCd is free software: you can
 * redistribute it and/or modify it under the terms of the GNU General Public
 * License as published by the Free Software Foundation, version 2.
 *
 * This program is distributed in the hope that it will be useful, but WITHOUT
 * ANY WARRANTY; without even the implied warranty of MERCHANTABILITY or FITNESS
 * FOR A PARTICULAR PURPOSE.  See the GNU General Public License for more
 * details.
 *
 * You should have received a copy of the GNU General Public License
 * along with this program.  If not, see <http://www.gnu.org/licenses/>.
 */


#include "inspircd.h"
#include "xline.h"
#include "modules/dns.h"

enum CGItype { IDENT, WEBIRC };

// We need this method up here so that it can be accessed from anywhere
static void ChangeIP(User* user, const std::string& newip)
{
	ServerInstance->Users->RemoveCloneCounts(user);
	user->SetClientIP(newip.c_str());
	ServerInstance->Users->AddClone(user);
}

/** Holds a CGI site's details
 */
class CGIhost
{
public:
	std::string hostmask;
	CGItype type;
	std::string password;

	CGIhost(const std::string &mask, CGItype t, const std::string &spassword)
	: hostmask(mask), type(t), password(spassword)
	{
	}
};
typedef std::vector<CGIhost> CGIHostlist;

/*
 * WEBIRC
 *  This is used for the webirc method of CGIIRC auth, and is (really) the best way to do these things.
 *  Syntax: WEBIRC password gateway hostname ip
 *  Where password is a shared key, gateway is the name of the WebIRC gateway and version (e.g. cgiirc), hostname
 *  is the resolved host of the client issuing the command and IP is the real IP of the client.
 *
 * How it works:
 *  To tie in with the rest of cgiirc module, and to avoid race conditions, /webirc is only processed locally
 *  and simply sets metadata on the user, which is later decoded on full connect to give something meaningful.
 */
class CommandWebIRC : public SplitCommand
{
 public:
	bool notify;
	StringExtItem gateway;
	StringExtItem realhost;
	StringExtItem realip;

	CGIHostlist Hosts;
	CommandWebIRC(Module* Creator)
		: SplitCommand(Creator, "WEBIRC", 4)
		, gateway("cgiirc_gateway", ExtensionItem::EXT_USER, Creator)
		, realhost("cgiirc_realhost", ExtensionItem::EXT_USER, Creator)
		, realip("cgiirc_realip", ExtensionItem::EXT_USER, Creator)
		{
			allow_empty_last_param = false;
			works_before_reg = true;
			this->syntax = "password gateway hostname ip";
		}
		CmdResult HandleLocal(const std::vector<std::string>& parameters, LocalUser* user)
		{
			if(user->registered == REG_ALL)
				return CMD_FAILURE;

			irc::sockets::sockaddrs ipaddr;
			if (!irc::sockets::aptosa(parameters[3], 0, ipaddr))
			{
				user->CommandFloodPenalty += 5000;
				ServerInstance->SNO->WriteGlobalSno('a', "Connecting user %s tried to use WEBIRC but gave an invalid IP address.", user->GetFullRealHost().c_str());
				return CMD_FAILURE;
			}

			for(CGIHostlist::iterator iter = Hosts.begin(); iter != Hosts.end(); iter++)
			{
				if(InspIRCd::Match(user->host, iter->hostmask, ascii_case_insensitive_map) || InspIRCd::MatchCIDR(user->GetIPString(), iter->hostmask, ascii_case_insensitive_map))
				{
					if(iter->type == WEBIRC && parameters[0] == iter->password)
					{
						gateway.set(user, parameters[1]);
						realhost.set(user, user->host);
						realip.set(user, user->GetIPString());

<<<<<<< HEAD
						// Check if we're happy with the provided hostname. If it's problematic then make sure we won't set a host later, just the IP
						bool host_ok = (parameters[2].length() <= ServerInstance->Config->Limits.MaxHost);
=======
						bool host_ok = (parameters[2].length() < 64) && (parameters[2].find_first_not_of("0123456789abcdefghijklmnopqrstuvwxyzABCDEFGHIJKLMNOPQRSTUVWXYZ.-") == std::string::npos);
>>>>>>> 0337b92c
						const std::string& newhost = (host_ok ? parameters[2] : parameters[3]);

						if (notify)
							ServerInstance->SNO->WriteGlobalSno('w', "Connecting user %s detected as using CGI:IRC (%s), changing real host to %s from %s", user->nick.c_str(), user->host.c_str(), newhost.c_str(), user->host.c_str());

						// Where the magic happens - change their IP
						ChangeIP(user, parameters[3]);
						// And follow this up by changing their host
						user->host = user->dhost = newhost;
						user->InvalidateCache();

						return CMD_SUCCESS;
					}
				}
			}

			user->CommandFloodPenalty += 5000;
			ServerInstance->SNO->WriteGlobalSno('w', "Connecting user %s tried to use WEBIRC, but didn't match any configured webirc blocks.", user->GetFullRealHost().c_str());
			return CMD_FAILURE;
		}
};


/** Resolver for CGI:IRC hostnames encoded in ident/GECOS
 */
class CGIResolver : public DNS::Request
{
	std::string theiruid;
	LocalIntExt& waiting;
	bool notify;
 public:
	CGIResolver(DNS::Manager* mgr, Module* me, bool NotifyOpers, const std::string &source, LocalUser* u, LocalIntExt& ext)
		: DNS::Request(mgr, me, source, DNS::QUERY_PTR)
		, theiruid(u->uuid)
		, waiting(ext)
		, notify(NotifyOpers)
	{
	}

	void OnLookupComplete(const DNS::Query *r) CXX11_OVERRIDE
	{
		/* Check the user still exists */
		User* them = ServerInstance->FindUUID(theiruid);
		if ((them) && (!them->quitting))
		{
			LocalUser* lu = IS_LOCAL(them);
			if (!lu)
				return;

			const DNS::ResourceRecord &ans_record = r->answers[0];
			if (ans_record.rdata.empty() || ans_record.rdata.length() > ServerInstance->Config->Limits.MaxHost)
				return;

			if (notify)
				ServerInstance->SNO->WriteGlobalSno('w', "Connecting user %s detected as using CGI:IRC (%s), changing real host to %s", them->nick.c_str(), them->host.c_str(), ans_record.rdata.c_str());

			them->host = them->dhost = ans_record.rdata;
			them->InvalidateCache();
			lu->CheckLines(true);
		}
	}

	void OnError(const DNS::Query *r) CXX11_OVERRIDE
	{
		if (!notify)
			return;

		User* them = ServerInstance->FindUUID(theiruid);
		if ((them) && (!them->quitting))
		{
			ServerInstance->SNO->WriteToSnoMask('w', "Connecting user %s detected as using CGI:IRC (%s), but their host can't be resolved!", them->nick.c_str(), them->host.c_str());
		}
	}

	~CGIResolver()
	{
		User* them = ServerInstance->FindUUID(theiruid);
		if (!them)
			return;
		int count = waiting.get(them);
		if (count)
			waiting.set(them, count - 1);
	}
};

class ModuleCgiIRC : public Module
{
	CommandWebIRC cmd;
	LocalIntExt waiting;
	dynamic_reference<DNS::Manager> DNS;

	static void RecheckClass(LocalUser* user)
	{
		user->MyClass = NULL;
		user->SetClass();
		user->CheckClass();
	}

	void HandleIdent(LocalUser* user, const std::string& newip)
	{
		cmd.realhost.set(user, user->host);
		cmd.realip.set(user, user->GetIPString());
		ChangeIP(user, newip);
		user->host = user->dhost = user->GetIPString();
		user->InvalidateCache();
		RecheckClass(user);

		// Don't create the resolver if the core couldn't put the user in a connect class or when dns is disabled
		if (user->quitting || !DNS || !user->MyClass->resolvehostnames)
			return;

		CGIResolver* r = new CGIResolver(*this->DNS, this, cmd.notify, newip, user, waiting);
		try
		{
			waiting.set(user, waiting.get(user) + 1);
			this->DNS->Process(r);
		}
		catch (DNS::Exception &ex)
		{
			int count = waiting.get(user);
			if (count)
				waiting.set(user, count - 1);
			delete r;
			if (cmd.notify)
				 ServerInstance->SNO->WriteToSnoMask('w', "Connecting user %s detected as using CGI:IRC (%s), but I could not resolve their hostname; %s", user->nick.c_str(), user->host.c_str(), ex.GetReason().c_str());
		}
	}

public:
	ModuleCgiIRC()
		: cmd(this)
		, waiting("cgiirc-delay", ExtensionItem::EXT_USER, this)
		, DNS(this, "DNS")
	{
	}

	void init() CXX11_OVERRIDE
	{
		ServerInstance->SNO->EnableSnomask('w', "CGIIRC");
	}

	void ReadConfig(ConfigStatus& status) CXX11_OVERRIDE
	{
		cmd.Hosts.clear();

		// Do we send an oper notice when a CGI:IRC has their host changed?
		cmd.notify = ServerInstance->Config->ConfValue("cgiirc")->getBool("opernotice", true);

		ConfigTagList tags = ServerInstance->Config->ConfTags("cgihost");
		for (ConfigIter i = tags.first; i != tags.second; ++i)
		{
			ConfigTag* tag = i->second;
			std::string hostmask = tag->getString("mask"); // An allowed CGI:IRC host
			std::string type = tag->getString("type"); // What type of user-munging we do on this host.
			std::string password = tag->getString("password");

			if(hostmask.length())
			{
				if (type == "webirc" && password.empty())
				{
					ServerInstance->Logs->Log(MODNAME, LOG_DEFAULT, "Missing password in config: %s", hostmask.c_str());
				}
				else
				{
					CGItype cgitype;
					if (type == "ident")
						cgitype = IDENT;
					else if (type == "webirc")
						cgitype = WEBIRC;
					else
					{
						cgitype = IDENT;
						ServerInstance->Logs->Log(MODNAME, LOG_DEFAULT, "Invalid <cgihost:type> value in config: %s, setting it to \"ident\"", type.c_str());
					}

					cmd.Hosts.push_back(CGIhost(hostmask, cgitype, password));
				}
			}
			else
			{
				ServerInstance->Logs->Log(MODNAME, LOG_DEFAULT, "Invalid <cgihost:mask> value in config: %s", hostmask.c_str());
				continue;
			}
		}
	}

	ModResult OnCheckReady(LocalUser *user) CXX11_OVERRIDE
	{
		if (waiting.get(user))
			return MOD_RES_DENY;

		if (!cmd.realip.get(user))
			return MOD_RES_PASSTHRU;

		RecheckClass(user);
		if (user->quitting)
			return MOD_RES_DENY;

		user->CheckLines(true);
		if (user->quitting)
			return MOD_RES_DENY;

		return MOD_RES_PASSTHRU;
	}

	ModResult OnSetConnectClass(LocalUser* user, ConnectClass* myclass) CXX11_OVERRIDE
	{
		// If <connect:webirc> is not set then we have nothing to do.
		const std::string webirc = myclass->config->getString("webirc");
		if (webirc.empty())
			return MOD_RES_PASSTHRU;

		// If the user is not connecting via a WebIRC gateway then they
		// cannot match this connect class.
		const std::string* gateway = cmd.gateway.get(user);
		if (!gateway)
			return MOD_RES_DENY;

		// If the gateway matches the <connect:webirc> constraint then
		// allow the check to continue. Otherwise, reject it.
		return InspIRCd::Match(*gateway, webirc) ? MOD_RES_PASSTHRU : MOD_RES_DENY;
	}

	ModResult OnUserRegister(LocalUser* user) CXX11_OVERRIDE
	{
		for(CGIHostlist::iterator iter = cmd.Hosts.begin(); iter != cmd.Hosts.end(); iter++)
		{
			if(InspIRCd::Match(user->host, iter->hostmask, ascii_case_insensitive_map) || InspIRCd::MatchCIDR(user->GetIPString(), iter->hostmask, ascii_case_insensitive_map))
			{
				// Deal with it...
				if(iter->type == IDENT)
				{
					CheckIdent(user); // Nothing on failure.
					user->CheckLines(true);
				}
				else if(iter->type == WEBIRC)
				{
					// We don't need to do anything here
				}
				return MOD_RES_PASSTHRU;
			}
		}
		return MOD_RES_PASSTHRU;
	}

	bool CheckIdent(LocalUser* user)
	{
		const char* ident;
		in_addr newip;

		if (user->ident.length() == 8)
			ident = user->ident.c_str();
		else if (user->ident.length() == 9 && user->ident[0] == '~')
			ident = user->ident.c_str() + 1;
		else
			return false;

		errno = 0;
		unsigned long ipaddr = strtoul(ident, NULL, 16);
		if (errno)
			return false;
		newip.s_addr = htonl(ipaddr);
		std::string newipstr(inet_ntoa(newip));

		user->ident = "~cgiirc";
		HandleIdent(user, newipstr);

		return true;
	}

	Version GetVersion() CXX11_OVERRIDE
	{
		return Version("Change user's hosts connecting from known CGI:IRC hosts",VF_VENDOR);
	}
};

MODULE_INIT(ModuleCgiIRC)<|MERGE_RESOLUTION|>--- conflicted
+++ resolved
@@ -106,12 +106,8 @@
 						realhost.set(user, user->host);
 						realip.set(user, user->GetIPString());
 
-<<<<<<< HEAD
 						// Check if we're happy with the provided hostname. If it's problematic then make sure we won't set a host later, just the IP
-						bool host_ok = (parameters[2].length() <= ServerInstance->Config->Limits.MaxHost);
-=======
-						bool host_ok = (parameters[2].length() < 64) && (parameters[2].find_first_not_of("0123456789abcdefghijklmnopqrstuvwxyzABCDEFGHIJKLMNOPQRSTUVWXYZ.-") == std::string::npos);
->>>>>>> 0337b92c
+						bool host_ok = (parameters[2].length() <= ServerInstance->Config->Limits.MaxHost) && (parameters[2].find_first_not_of("0123456789abcdefghijklmnopqrstuvwxyzABCDEFGHIJKLMNOPQRSTUVWXYZ.-") == std::string::npos);
 						const std::string& newhost = (host_ok ? parameters[2] : parameters[3]);
 
 						if (notify)
