/*
 * InspIRCd -- Internet Relay Chat Daemon
 *
 *   Copyright (C) 2009 Daniel De Graaf <danieldg@inspircd.org>
 *   Copyright (C) 2008 Robin Burchell <robin+git@viroteck.net>
 *
 * This file is part of InspIRCd.  InspIRCd is free software: you can
 * redistribute it and/or modify it under the terms of the GNU General Public
 * License as published by the Free Software Foundation, version 2.
 *
 * This program is distributed in the hope that it will be useful, but WITHOUT
 * ANY WARRANTY; without even the implied warranty of MERCHANTABILITY or FITNESS
 * FOR A PARTICULAR PURPOSE.  See the GNU General Public License for more
 * details.
 *
 * You should have received a copy of the GNU General Public License
 * along with this program.  If not, see <http://www.gnu.org/licenses/>.
 */


/*
 * Originally by Chernov-Phoenix Alexey (Phoenix@RusNet) mailto:phoenix /email address separator/ pravmail.ru
 */

#include "inspircd.h"

#define OPERPREFIX_VALUE 1000000

class OperPrefixMode : public PrefixMode
{
	public:
		OperPrefixMode(Module* Creator)
			: PrefixMode(Creator, "operprefix", 'y', OPERPREFIX_VALUE)
		{
			std::string pfx = ServerInstance->Config->ConfValue("operprefix")->getString("prefix", "!");
			prefix = pfx.empty() ? '!' : pfx[0];
			levelrequired = INT_MAX;
		}
};

class ModuleOperPrefixMode;
class HideOperWatcher : public ModeWatcher
{
	ModuleOperPrefixMode* parentmod;

 public:
	HideOperWatcher(ModuleOperPrefixMode* parent);
	void AfterMode(User* source, User* dest, Channel* channel, const std::string &parameter, bool adding);
};

class ModuleOperPrefixMode : public Module
{
	OperPrefixMode opm;
	HideOperWatcher hideoperwatcher;
	UserModeReference hideopermode;

 public:
	ModuleOperPrefixMode()
		: opm(this), hideoperwatcher(this)
		, hideopermode(this, "hideoper")
	{
<<<<<<< HEAD
=======
		ServerInstance->Modules->AddService(opm);

		Implementation eventlist[] = { I_OnUserPreJoin, I_OnPostOper, I_OnLoadModule, I_OnUnloadModule, I_OnPostJoin };
		ServerInstance->Modules->Attach(eventlist, this, sizeof(eventlist)/sizeof(Implementation));

>>>>>>> 1548078e
		/* To give clients a chance to learn about the new prefix we don't give +y to opers
		 * right now. That means if the module was loaded after opers have joined channels
		 * they need to rejoin them in order to get the oper prefix.
		 */
	}

	ModResult OnUserPreJoin(LocalUser* user, Channel* chan, const std::string& cname, std::string& privs, const std::string& keygiven) CXX11_OVERRIDE
	{
		if ((user->IsOper()) && (!user->IsModeSet(hideopermode)))
			privs.push_back('y');
		return MOD_RES_PASSTHRU;
	}

	void OnPostJoin(Membership* memb)
	{
		if ((!IS_LOCAL(memb->user)) || (!IS_OPER(memb->user)) || (((mw_added) && (memb->user->IsModeSet('H')))))
			return;

		if (memb->hasMode(opm.GetModeChar()))
			return;

		// The user was force joined and OnUserPreJoin() did not run. Set the operprefix now.
		std::vector<std::string> modechange;
		modechange.push_back(memb->chan->name);
		modechange.push_back("+y");
		modechange.push_back(memb->user->nick);
		ServerInstance->SendGlobalMode(modechange, ServerInstance->FakeClient);
	}

	void SetOperPrefix(User* user, bool add)
	{
		Modes::ChangeList changelist;
		changelist.push(&opm, add, user->nick);
		for (User::ChanList::iterator v = user->chans.begin(); v != user->chans.end(); v++)
			ServerInstance->Modes->Process(ServerInstance->FakeClient, (*v)->chan, NULL, changelist);
	}

	void OnPostOper(User* user, const std::string& opername, const std::string& opertype) CXX11_OVERRIDE
	{
		if (IS_LOCAL(user) && (!user->IsModeSet(hideopermode)))
			SetOperPrefix(user, true);
	}

	Version GetVersion() CXX11_OVERRIDE
	{
		return Version("Gives opers cmode +y which provides a staff prefix.", VF_VENDOR);
	}

	void Prioritize()
	{
		// m_opermodes may set +H on the oper to hide him, we don't want to set the oper prefix in that case
		Module* opermodes = ServerInstance->Modules->Find("m_opermodes.so");
		ServerInstance->Modules->SetPriority(this, I_OnPostOper, PRIORITY_AFTER, opermodes);
	}
};

HideOperWatcher::HideOperWatcher(ModuleOperPrefixMode* parent)
	: ModeWatcher(parent, "hideoper", MODETYPE_USER)
	, parentmod(parent)
{
}

void HideOperWatcher::AfterMode(User* source, User* dest, Channel* channel, const std::string& parameter, bool adding)
{
	// If hideoper is being unset because the user is deopering, don't set +y
	if (IS_LOCAL(dest) && dest->IsOper())
		parentmod->SetOperPrefix(dest, !adding);
}

MODULE_INIT(ModuleOperPrefixMode)<|MERGE_RESOLUTION|>--- conflicted
+++ resolved
@@ -59,14 +59,6 @@
 		: opm(this), hideoperwatcher(this)
 		, hideopermode(this, "hideoper")
 	{
-<<<<<<< HEAD
-=======
-		ServerInstance->Modules->AddService(opm);
-
-		Implementation eventlist[] = { I_OnUserPreJoin, I_OnPostOper, I_OnLoadModule, I_OnUnloadModule, I_OnPostJoin };
-		ServerInstance->Modules->Attach(eventlist, this, sizeof(eventlist)/sizeof(Implementation));
-
->>>>>>> 1548078e
 		/* To give clients a chance to learn about the new prefix we don't give +y to opers
 		 * right now. That means if the module was loaded after opers have joined channels
 		 * they need to rejoin them in order to get the oper prefix.
@@ -82,18 +74,16 @@
 
 	void OnPostJoin(Membership* memb)
 	{
-		if ((!IS_LOCAL(memb->user)) || (!IS_OPER(memb->user)) || (((mw_added) && (memb->user->IsModeSet('H')))))
+		if ((!IS_LOCAL(memb->user)) || (!memb->user->IsOper()) || (memb->user->IsModeSet(hideopermode)))
 			return;
 
 		if (memb->hasMode(opm.GetModeChar()))
 			return;
 
 		// The user was force joined and OnUserPreJoin() did not run. Set the operprefix now.
-		std::vector<std::string> modechange;
-		modechange.push_back(memb->chan->name);
-		modechange.push_back("+y");
-		modechange.push_back(memb->user->nick);
-		ServerInstance->SendGlobalMode(modechange, ServerInstance->FakeClient);
+		Modes::ChangeList changelist;
+		changelist.push_add(&opm, memb->user->nick);
+		ServerInstance->Modes.Process(ServerInstance->FakeClient, memb->chan, NULL, changelist);
 	}
 
 	void SetOperPrefix(User* user, bool add)
