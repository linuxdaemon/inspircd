--- conflicted
+++ resolved
@@ -183,13 +183,8 @@
 		extInfo(Creator)
 	{
 		allow_empty_last_param = false;
-<<<<<<< HEAD
-		syntax = "{[+|-]<nicks>}|*}";
+		syntax = "*|(+|-)<nick>[,(+|-)<nick> ...]";
 		TRANSLATE1(TR_CUSTOM);
-=======
-		syntax = "*|(+|-)<nick>[,(+|-)<nick> ...]";
-		TRANSLATE2(TR_CUSTOM, TR_END);
->>>>>>> 2cc3d7ec
 	}
 
 	void EncodeParameter(std::string& parameter, int index)
