--- conflicted
+++ resolved
@@ -38,24 +38,12 @@
 
 void SocketEngine::Init()
 {
-<<<<<<< HEAD
-	// MAX_DESCRIPTORS is mainly used for display purposes, no problem if ulimit() fails and returns a negative number
-	MAX_DESCRIPTORS = ulimit(4, 0);
-=======
-	CurrentSetSize = 0;
-
+	// MAX_DESCRIPTORS is mainly used for display purposes, no problem if getrlimit() fails
 	struct rlimit limit;
 	if (!getrlimit(RLIMIT_NOFILE, &limit))
 	{
 		MAX_DESCRIPTORS = limit.rlim_cur;
 	}
-	else
-	{
-		ServerInstance->Logs->Log("SOCKET", DEFAULT, "ERROR: Can't determine maximum number of open sockets!");
-		std::cout << "ERROR: Can't determine maximum number of open sockets!" << std::endl;
-		ServerInstance->QuickExit(EXIT_STATUS_SOCKETENGINE);
-	}
->>>>>>> b7facc24
 
 	// 128 is not a maximum, just a hint at the eventual number of sockets that may be polled,
 	// and it is completely ignored by 2.6.8 and later kernels, except it must be larger than zero.
