/*
 * InspIRCd -- Internet Relay Chat Daemon
 *
 *   Copyright (C) 2009-2010 Daniel De Graaf <danieldg@inspircd.org>
 *   Copyright (C) 2007-2009 Robin Burchell <robin+git@viroteck.net>
 *   Copyright (C) 2006-2009 Dennis Friis <peavey@inspircd.org>
 *   Copyright (C) 2006-2008 Craig Edwards <craigedwards@brainbox.cc>
 *   Copyright (C) 2008 Thomas Stagner <aquanight@inspircd.org>
 *   Copyright (C) 2006 Oliver Lupton <oliverlupton@gmail.com>
 *
 * This file is part of InspIRCd.  InspIRCd is free software: you can
 * redistribute it and/or modify it under the terms of the GNU General Public
 * License as published by the Free Software Foundation, version 2.
 *
 * This program is distributed in the hope that it will be useful, but WITHOUT
 * ANY WARRANTY; without even the implied warranty of MERCHANTABILITY or FITNESS
 * FOR A PARTICULAR PURPOSE.  See the GNU General Public License for more
 * details.
 *
 * You should have received a copy of the GNU General Public License
 * along with this program.  If not, see <http://www.gnu.org/licenses/>.
 */


#include "inspircd.h"
#include "xline.h"
#include "listmode.h"
#include "exitcodes.h"
#include "configparser.h"
#include <iostream>

ServerLimits::ServerLimits(ConfigTag* tag)
	: NickMax(tag->getInt("maxnick", 32))
	, ChanMax(tag->getInt("maxchan", 64))
	, MaxModes(tag->getInt("maxmodes", 20))
	, IdentMax(tag->getInt("maxident", 11))
	, MaxQuit(tag->getInt("maxquit", 255))
	, MaxTopic(tag->getInt("maxtopic", 307))
	, MaxKick(tag->getInt("maxkick", 255))
	, MaxGecos(tag->getInt("maxgecos", 128))
	, MaxAway(tag->getInt("maxaway", 200))
	, MaxLine(tag->getInt("maxline", 512))
	, MaxHost(tag->getInt("maxhost", 64))
{
}

static ConfigTag* CreateEmptyTag()
{
	std::vector<KeyVal>* items;
	return ConfigTag::create("empty", "<auto>", 0, items);
}

ServerConfig::ServerConfig()
<<<<<<< HEAD
	: EmptyTag(CreateEmptyTag())
	, Limits(EmptyTag)
=======
	: NoSnoticeStack(false)
>>>>>>> 1548078e
{
	RawLog = HideBans = HideSplits = UndernetMsgPrefix = false;
	WildcardIPv6 = InvBypassModes = true;
	dns_timeout = 5;
	MaxTargets = 20;
	NetBufferSize = 10240;
	MaxConn = SOMAXCONN;
	MaxChans = 20;
	OperMaxChans = 30;
	c_ipv4_range = 32;
	c_ipv6_range = 128;
}

ServerConfig::~ServerConfig()
{
	delete EmptyTag;
}

static void ValidHost(const std::string& p, const std::string& msg)
{
	int num_dots = 0;
	if (p.empty() || p[0] == '.')
		throw CoreException("The value of "+msg+" is not a valid hostname");
	for (unsigned int i=0;i < p.length();i++)
	{
		switch (p[i])
		{
			case ' ':
				throw CoreException("The value of "+msg+" is not a valid hostname");
			case '.':
				num_dots++;
			break;
		}
	}
	if (num_dots == 0)
		throw CoreException("The value of "+msg+" is not a valid hostname");
}

bool ServerConfig::ApplyDisabledCommands(const std::string& data)
{
	std::stringstream dcmds(data);
	std::string thiscmd;

	/* Enable everything first */
	const CommandParser::CommandMap& commands = ServerInstance->Parser.GetCommands();
	for (CommandParser::CommandMap::const_iterator x = commands.begin(); x != commands.end(); ++x)
		x->second->Disable(false);

	/* Now disable all the ones which the user wants disabled */
	while (dcmds >> thiscmd)
	{
		Command* handler = ServerInstance->Parser.GetHandler(thiscmd);
		if (handler)
			handler->Disable(true);
	}
	return true;
}

static void ReadXLine(ServerConfig* conf, const std::string& tag, const std::string& key, XLineFactory* make)
{
	ConfigTagList tags = conf->ConfTags(tag);
	for(ConfigIter i = tags.first; i != tags.second; ++i)
	{
		ConfigTag* ctag = i->second;
		std::string mask;
		if (!ctag->readString(key, mask))
			throw CoreException("<"+tag+":"+key+"> missing at " + ctag->getTagLocation());
		std::string reason = ctag->getString("reason", "<Config>");
		XLine* xl = make->Generate(ServerInstance->Time(), 0, "<Config>", reason, mask);
		if (!ServerInstance->XLines->AddLine(xl, NULL))
			delete xl;
	}
}

typedef std::map<std::string, ConfigTag*> LocalIndex;
void ServerConfig::CrossCheckOperClassType()
{
	LocalIndex operclass;
	ConfigTagList tags = ConfTags("class");
	for(ConfigIter i = tags.first; i != tags.second; ++i)
	{
		ConfigTag* tag = i->second;
		std::string name = tag->getString("name");
		if (name.empty())
			throw CoreException("<class:name> missing from tag at " + tag->getTagLocation());
		if (operclass.find(name) != operclass.end())
			throw CoreException("Duplicate class block with name " + name + " at " + tag->getTagLocation());
		operclass[name] = tag;
	}
	tags = ConfTags("type");
	for(ConfigIter i = tags.first; i != tags.second; ++i)
	{
		ConfigTag* tag = i->second;
		std::string name = tag->getString("name");
		if (name.empty())
			throw CoreException("<type:name> is missing from tag at " + tag->getTagLocation());
		if (OperTypes.find(name) != OperTypes.end())
			throw CoreException("Duplicate type block with name " + name + " at " + tag->getTagLocation());

		OperInfo* ifo = new OperInfo;
		OperTypes[name] = ifo;
		ifo->name = name;
		ifo->type_block = tag;

		std::string classname;
		irc::spacesepstream str(tag->getString("classes"));
		while (str.GetToken(classname))
		{
			LocalIndex::iterator cls = operclass.find(classname);
			if (cls == operclass.end())
				throw CoreException("Oper type " + name + " has missing class " + classname);
			ifo->class_blocks.push_back(cls->second);
		}
	}

	tags = ConfTags("oper");
	for(ConfigIter i = tags.first; i != tags.second; ++i)
	{
		ConfigTag* tag = i->second;

		std::string name = tag->getString("name");
		if (name.empty())
			throw CoreException("<oper:name> missing from tag at " + tag->getTagLocation());

		std::string type = tag->getString("type");
		OperIndex::iterator tblk = OperTypes.find(type);
		if (tblk == OperTypes.end())
			throw CoreException("Oper block " + name + " has missing type " + type);
		if (oper_blocks.find(name) != oper_blocks.end())
			throw CoreException("Duplicate oper block with name " + name + " at " + tag->getTagLocation());

		OperInfo* ifo = new OperInfo;
		ifo->name = type;
		ifo->oper_block = tag;
		ifo->type_block = tblk->second->type_block;
		ifo->class_blocks.assign(tblk->second->class_blocks.begin(), tblk->second->class_blocks.end());
		oper_blocks[name] = ifo;
	}
}

void ServerConfig::CrossCheckConnectBlocks(ServerConfig* current)
{
	typedef std::map<std::string, ConnectClass*> ClassMap;
	ClassMap oldBlocksByMask;
	if (current)
	{
		for(ClassVector::iterator i = current->Classes.begin(); i != current->Classes.end(); ++i)
		{
			ConnectClass* c = *i;
			if (c->name.compare(0, 8, "unnamed-", 8))
			{
				oldBlocksByMask["n" + c->name] = c;
			}
			else if (c->type == CC_ALLOW || c->type == CC_DENY)
			{
				std::string typeMask = (c->type == CC_ALLOW) ? "a" : "d";
				typeMask += c->host;
				oldBlocksByMask[typeMask] = c;
			}
		}
	}

	int blk_count = config_data.count("connect");
	if (blk_count == 0)
	{
		// No connect blocks found; make a trivial default block
		std::vector<KeyVal>* items;
		ConfigTag* tag = ConfigTag::create("connect", "<auto>", 0, items);
		items->push_back(std::make_pair("allow", "*"));
		config_data.insert(std::make_pair("connect", tag));
		blk_count = 1;
	}

	Classes.resize(blk_count);
	std::map<std::string, int> names;

	bool try_again = true;
	for(int tries=0; try_again; tries++)
	{
		try_again = false;
		ConfigTagList tags = ConfTags("connect");
		int i=0;
		for(ConfigIter it = tags.first; it != tags.second; ++it, ++i)
		{
			ConfigTag* tag = it->second;
			if (Classes[i])
				continue;

			ConnectClass* parent = NULL;
			std::string parentName = tag->getString("parent");
			if (!parentName.empty())
			{
				std::map<std::string,int>::iterator parentIter = names.find(parentName);
				if (parentIter == names.end())
				{
					try_again = true;
					// couldn't find parent this time. If it's the last time, we'll never find it.
					if (tries >= blk_count)
						throw CoreException("Could not find parent connect class \"" + parentName + "\" for connect block at " + tag->getTagLocation());
					continue;
				}
				parent = Classes[parentIter->second];
			}

			std::string name = tag->getString("name");
			std::string mask, typeMask;
			char type;

			if (tag->readString("allow", mask, false))
			{
				type = CC_ALLOW;
				typeMask = 'a' + mask;
			}
			else if (tag->readString("deny", mask, false))
			{
				type = CC_DENY;
				typeMask = 'd' + mask;
			}
			else if (!name.empty())
			{
				type = CC_NAMED;
				mask = name;
				typeMask = 'n' + mask;
			}
			else
			{
				throw CoreException("Connect class must have allow, deny, or name specified at " + tag->getTagLocation());
			}

			if (name.empty())
			{
				name = "unnamed-" + ConvToStr(i);
			}
			else
			{
				typeMask = 'n' + name;
			}

			if (names.find(name) != names.end())
				throw CoreException("Two connect classes with name \"" + name + "\" defined!");
			names[name] = i;

			ConnectClass* me = parent ?
				new ConnectClass(tag, type, mask, *parent) :
				new ConnectClass(tag, type, mask);

			me->name = name;

			me->registration_timeout = tag->getInt("timeout", me->registration_timeout);
			me->pingtime = tag->getInt("pingfreq", me->pingtime);
			std::string sendq;
			if (tag->readString("sendq", sendq))
			{
				// attempt to guess a good hard/soft sendq from a single value
				long value = atol(sendq.c_str());
				if (value > 16384)
					me->softsendqmax = value / 16;
				else
					me->softsendqmax = value;
				me->hardsendqmax = value * 8;
			}
			me->softsendqmax = tag->getInt("softsendq", me->softsendqmax);
			me->hardsendqmax = tag->getInt("hardsendq", me->hardsendqmax);
			me->recvqmax = tag->getInt("recvq", me->recvqmax);
			me->penaltythreshold = tag->getInt("threshold", me->penaltythreshold);
			me->commandrate = tag->getInt("commandrate", me->commandrate);
			me->fakelag = tag->getBool("fakelag", me->fakelag);
			me->maxlocal = tag->getInt("localmax", me->maxlocal);
			me->maxglobal = tag->getInt("globalmax", me->maxglobal);
			me->maxchans = tag->getInt("maxchans", me->maxchans);
			me->maxconnwarn = tag->getBool("maxconnwarn", me->maxconnwarn);
			me->limit = tag->getInt("limit", me->limit);
			me->resolvehostnames = tag->getBool("resolvehostnames", me->resolvehostnames);

			ClassMap::iterator oldMask = oldBlocksByMask.find(typeMask);
			if (oldMask != oldBlocksByMask.end())
			{
				ConnectClass* old = oldMask->second;
				oldBlocksByMask.erase(oldMask);
				old->Update(me);
				delete me;
				me = old;
			}
			Classes[i] = me;
		}
	}
}

/** Represents a deprecated configuration tag.
 */
struct DeprecatedConfig
{
	/** Tag name. */
	std::string tag;

	/** Attribute key. */
	std::string key;

	/** Attribute value. */
	std::string value;

	/** Reason for deprecation. */
	std::string reason;
};

static const DeprecatedConfig ChangedConfig[] = {
	{ "bind",        "transport",   "",                 "has been moved to <bind:ssl> as of 2.0" },
	{ "die",         "value",       "",                 "you need to reread your config" },
	{ "gnutls",      "starttls",    "",                 "has been replaced with m_starttls as of 2.2" },
	{ "link",        "autoconnect", "",                 "2.0+ does not use this attribute - define <autoconnect> tags instead" },
	{ "link",        "transport",   "",                 "has been moved to <link:ssl> as of 2.0" },
	{ "module",      "name",        "m_chanprotect.so", "has been replaced with m_customprefix as of 2.2" },
	{ "module",      "name",        "m_halfop.so",      "has been replaced with m_customprefix as of 2.2" },
	{ "options",     "cyclehosts",  "",                 "has been replaced with m_hostcycle as of 2.2" },
	{ "performance", "nouserdns",   "",                 "has been moved to <connect:resolvehostnames> as of 2.2" }
};

void ServerConfig::Fill()
{
	ConfigTag* options = ConfValue("options");
	ConfigTag* security = ConfValue("security");
	if (sid.empty())
	{
		ServerName = ConfValue("server")->getString("name", "irc.example.com");
		ValidHost(ServerName, "<server:name>");

		sid = ConfValue("server")->getString("id");
		if (!sid.empty() && !InspIRCd::IsSID(sid))
			throw CoreException(sid + " is not a valid server ID. A server ID must be 3 characters long, with the first character a digit and the next two characters a digit or letter.");
	}
	else
	{
		if (ServerName != ConfValue("server")->getString("name"))
			throw CoreException("You must restart to change the server name");

		std::string nsid = ConfValue("server")->getString("id");
		if (!nsid.empty() && nsid != sid)
			throw CoreException("You must restart to change the server id");
	}
	SoftLimit = ConfValue("performance")->getInt("softlimit", (SocketEngine::GetMaxFds() > 0 ? SocketEngine::GetMaxFds() : LONG_MAX), 10);
	CCOnConnect = ConfValue("performance")->getBool("clonesonconnect", true);
	MaxConn = ConfValue("performance")->getInt("somaxconn", SOMAXCONN);
	XLineMessage = options->getString("xlinemessage", options->getString("moronbanner", "You're banned!"));
	ServerDesc = ConfValue("server")->getString("description", "Configure Me");
	Network = ConfValue("server")->getString("network", "Network");
	NetBufferSize = ConfValue("performance")->getInt("netbuffersize", 10240, 1024, 65534);
	dns_timeout = ConfValue("dns")->getInt("timeout", 5);
	DisabledCommands = ConfValue("disabled")->getString("commands", "");
	DisabledDontExist = ConfValue("disabled")->getBool("fakenonexistant");
	UserStats = security->getString("userstats");
	CustomVersion = security->getString("customversion");
	HideSplits = security->getBool("hidesplits");
	HideBans = security->getBool("hidebans");
	HideWhoisServer = security->getString("hidewhois");
	HideKillsServer = security->getString("hidekills");
	RestrictBannedUsers = security->getBool("restrictbannedusers", true);
	GenericOper = security->getBool("genericoper");
	SyntaxHints = options->getBool("syntaxhints");
	CycleHostsFromUser = options->getBool("cyclehostsfromuser");
	UndernetMsgPrefix = options->getBool("ircumsgprefix");
	FullHostInTopic = options->getBool("hostintopic");
	MaxTargets = security->getInt("maxtargets", 20, 1, 31);
	DefaultModes = options->getString("defaultmodes", "not");
	PID = ConfValue("pid")->getString("file");
	MaxChans = ConfValue("channels")->getInt("users", 20);
	OperMaxChans = ConfValue("channels")->getInt("opers");
	c_ipv4_range = ConfValue("cidr")->getInt("ipv4clone", 32);
	c_ipv6_range = ConfValue("cidr")->getInt("ipv6clone", 128);
	Limits = ServerLimits(ConfValue("limits"));
	Paths.Config = ConfValue("path")->getString("configdir", INSPIRCD_CONFIG_PATH);
	Paths.Data = ConfValue("path")->getString("datadir", INSPIRCD_DATA_PATH);
	Paths.Log = ConfValue("path")->getString("logdir", INSPIRCD_LOG_PATH);
	Paths.Module = ConfValue("path")->getString("moduledir", INSPIRCD_MODULE_PATH);
	InvBypassModes = options->getBool("invitebypassmodes", true);
	NoSnoticeStack = options->getBool("nosnoticestack", false);

	if (Network.find(' ') != std::string::npos)
		throw CoreException(Network + " is not a valid network name. A network name must not contain spaces.");

	std::string defbind = options->getString("defaultbind");
	if (assign(defbind) == "ipv4")
	{
		WildcardIPv6 = false;
	}
	else if (assign(defbind) == "ipv6")
	{
		WildcardIPv6 = true;
	}
	else
	{
		WildcardIPv6 = true;
		int socktest = socket(AF_INET6, SOCK_STREAM, 0);
		if (socktest < 0)
			WildcardIPv6 = false;
		else
			SocketEngine::Close(socktest);
	}

	ReadXLine(this, "badip", "ipmask", ServerInstance->XLines->GetFactory("Z"));
	ReadXLine(this, "badnick", "nick", ServerInstance->XLines->GetFactory("Q"));
	ReadXLine(this, "badhost", "host", ServerInstance->XLines->GetFactory("K"));
	ReadXLine(this, "exception", "host", ServerInstance->XLines->GetFactory("E"));

	memset(DisabledUModes, 0, sizeof(DisabledUModes));
	std::string modes = ConfValue("disabled")->getString("usermodes");
	for (std::string::const_iterator p = modes.begin(); p != modes.end(); ++p)
	{
		// Complain when the character is not a-z or A-Z
		if ((*p < 'A') || (*p > 'z') || ((*p < 'a') && (*p > 'Z')))
			throw CoreException("Invalid usermode " + std::string(1, *p) + " was found.");
		DisabledUModes[*p - 'A'] = 1;
	}

	memset(DisabledCModes, 0, sizeof(DisabledCModes));
	modes = ConfValue("disabled")->getString("chanmodes");
	for (std::string::const_iterator p = modes.begin(); p != modes.end(); ++p)
	{
		if ((*p < 'A') || (*p > 'z') || ((*p < 'a') && (*p > 'Z')))
			throw CoreException("Invalid chanmode " + std::string(1, *p) + " was found.");
		DisabledCModes[*p - 'A'] = 1;
	}

	std::string v = security->getString("announceinvites");

	if (v == "ops")
		AnnounceInvites = ServerConfig::INVITE_ANNOUNCE_OPS;
	else if (v == "all")
		AnnounceInvites = ServerConfig::INVITE_ANNOUNCE_ALL;
	else if (v == "dynamic")
		AnnounceInvites = ServerConfig::INVITE_ANNOUNCE_DYNAMIC;
	else
		AnnounceInvites = ServerConfig::INVITE_ANNOUNCE_NONE;

	v = security->getString("operspywhois");
	if (v == "splitmsg")
		OperSpyWhois = SPYWHOIS_SPLITMSG;
	else if (v == "on" || v == "yes")
		OperSpyWhois = SPYWHOIS_SINGLEMSG;
	else
		OperSpyWhois = SPYWHOIS_NONE;
}

// WARNING: it is not safe to use most of the codebase in this function, as it
// will run in the config reader thread
void ServerConfig::Read()
{
	/* Load and parse the config file, if there are any errors then explode */

	ParseStack stack(this);
	try
	{
		valid = stack.ParseFile(ServerInstance->ConfigFileName, 0);
	}
	catch (CoreException& err)
	{
		valid = false;
		errstr << err.GetReason() << std::endl;
	}
}

void ServerConfig::Apply(ServerConfig* old, const std::string &useruid)
{
	valid = true;
	if (old)
	{
		/*
		 * These values can only be set on boot. Keep their old values. Do it before we send messages so we actually have a servername.
		 */
		this->ServerName = old->ServerName;
		this->sid = old->sid;
		this->cmdline = old->cmdline;
	}

	/* The stuff in here may throw CoreException, be sure we're in a position to catch it. */
	try
	{
		for (int index = 0; index * sizeof(DeprecatedConfig) < sizeof(ChangedConfig); index++)
		{
			std::string value;
			ConfigTagList tags = ConfTags(ChangedConfig[index].tag);
			for(ConfigIter i = tags.first; i != tags.second; ++i)
			{
				if (i->second->readString(ChangedConfig[index].key, value, true)
					&& (ChangedConfig[index].value.empty() || value == ChangedConfig[index].value))
				{
					errstr << "Your configuration contains a deprecated value: <"  << ChangedConfig[index].tag;
					if (ChangedConfig[index].value.empty())
					{
						errstr << ':' << ChangedConfig[index].key;
					}
					else
					{
						errstr << ' ' << ChangedConfig[index].key << "=\"" << ChangedConfig[index].value << "\"";
					}
					errstr << "> - " << ChangedConfig[index].reason << " (at " << i->second->getTagLocation() << ")" << std::endl;
				}
			}
		}

		Fill();

		// Handle special items
		CrossCheckOperClassType();
		CrossCheckConnectBlocks(old);
	}
	catch (CoreException &ce)
	{
		errstr << ce.GetReason();
	}

	// Check errors before dealing with failed binds, since continuing on failed bind is wanted in some circumstances.
	valid = errstr.str().empty();

	// write once here, to try it out and make sure its ok
	if (valid)
		ServerInstance->WritePID(this->PID);

<<<<<<< HEAD
	ConfigTagList binds = ConfTags("bind");
	if (binds.first == binds.second)
		 errstr << "Possible configuration error: you have not defined any <bind> blocks." << std::endl
			 << "You will need to do this if you want clients to be able to connect!" << std::endl;

	if (old)
=======
	if (old && valid)
>>>>>>> 1548078e
	{
		// On first run, ports are bound later on
		FailedPortList pl;
		ServerInstance->BindPorts(pl);
		if (pl.size())
		{
			errstr << "Not all your client ports could be bound." << std::endl
				<< "The following port(s) failed to bind:" << std::endl;

			int j = 1;
			for (FailedPortList::iterator i = pl.begin(); i != pl.end(); i++, j++)
			{
				errstr << j << ".\tAddress: " << (i->first.empty() ? "<all>" : i->first.c_str()) << "\tReason: "
					<< i->second << std::endl;
			}
		}
	}

	User* user = useruid.empty() ? NULL : ServerInstance->FindNick(useruid);

	if (!valid)
	{
		ServerInstance->Logs->Log("CONFIG", LOG_DEFAULT, "There were errors in your configuration file:");
		Classes.clear();
	}

	while (errstr.good())
	{
		std::string line;
		getline(errstr, line, '\n');
		if (line.empty())
			continue;
		// On startup, print out to console (still attached at this point)
		if (!old)
			std::cout << line << std::endl;
		// If a user is rehashing, tell them directly
		if (user)
			user->SendText(":%s NOTICE %s :*** %s", ServerInstance->Config->ServerName.c_str(), user->nick.c_str(), line.c_str());
		// Also tell opers
		ServerInstance->SNO->WriteGlobalSno('a', line);
	}

	errstr.clear();
	errstr.str(std::string());

	// Re-parse our MOTD and RULES files for colors -- Justasic
	for (ClassVector::const_iterator it = this->Classes.begin(), it_end = this->Classes.end(); it != it_end; ++it)
	{
		ConfigTag *tag = (*it)->config;
		// Make sure our connection class allows motd colors
		if(!tag->getBool("allowmotdcolors"))
		      continue;

		ConfigFileCache::iterator file = this->Files.find(tag->getString("motd", "motd"));
		if (file != this->Files.end())
		      InspIRCd::ProcessColors(file->second);
	}

	/* No old configuration -> initial boot, nothing more to do here */
	if (!old)
	{
		if (!valid)
		{
			ServerInstance->Exit(EXIT_STATUS_CONFIG);
		}

		return;
	}


	// If there were errors processing configuration, don't touch modules.
	if (!valid)
		return;

	ApplyModules(user);

	if (user)
		user->SendText(":%s NOTICE %s :*** Successfully rehashed server.",
			ServerInstance->Config->ServerName.c_str(), user->nick.c_str());
	ServerInstance->SNO->WriteGlobalSno('a', "*** Successfully rehashed server.");
}

void ServerConfig::ApplyModules(User* user)
{
	std::vector<std::string> added_modules;
	ModuleManager::ModuleMap removed_modules = ServerInstance->Modules->GetModules();

	ConfigTagList tags = ConfTags("module");
	for(ConfigIter i = tags.first; i != tags.second; ++i)
	{
		ConfigTag* tag = i->second;
		std::string name;
		if (tag->readString("name", name))
		{
			// if this module is already loaded, the erase will succeed, so we need do nothing
			// otherwise, we need to add the module (which will be done later)
			if (removed_modules.erase(name) == 0)
				added_modules.push_back(name);
		}
	}

	for (ModuleManager::ModuleMap::iterator i = removed_modules.begin(); i != removed_modules.end(); ++i)
	{
		const std::string& modname = i->first;
		// Don't remove core_*.so, just remove m_*.so
		if (modname.c_str()[0] == 'c')
			continue;
		if (ServerInstance->Modules->Unload(i->second))
		{
			ServerInstance->SNO->WriteGlobalSno('a', "*** REHASH UNLOADED MODULE: %s", modname.c_str());

			if (user)
				user->WriteNumeric(RPL_UNLOADEDMODULE, "%s :Module %s successfully unloaded.", modname.c_str(), modname.c_str());
			else
				ServerInstance->SNO->WriteGlobalSno('a', "Module %s successfully unloaded.", modname.c_str());
		}
		else
		{
			if (user)
				user->WriteNumeric(ERR_CANTUNLOADMODULE, "%s :Failed to unload module %s: %s", modname.c_str(), modname.c_str(), ServerInstance->Modules->LastError().c_str());
			else
				 ServerInstance->SNO->WriteGlobalSno('a', "Failed to unload module %s: %s", modname.c_str(), ServerInstance->Modules->LastError().c_str());
		}
	}

	for (std::vector<std::string>::iterator adding = added_modules.begin(); adding != added_modules.end(); adding++)
	{
		if (ServerInstance->Modules->Load(adding->c_str()))
		{
			ServerInstance->SNO->WriteGlobalSno('a', "*** REHASH LOADED MODULE: %s",adding->c_str());
			if (user)
				user->WriteNumeric(RPL_LOADEDMODULE, "%s :Module %s successfully loaded.", adding->c_str(), adding->c_str());
			else
				ServerInstance->SNO->WriteGlobalSno('a', "Module %s successfully loaded.", adding->c_str());
		}
		else
		{
			if (user)
				user->WriteNumeric(ERR_CANTLOADMODULE, "%s :Failed to load module %s: %s", adding->c_str(), adding->c_str(), ServerInstance->Modules->LastError().c_str());
			else
				ServerInstance->SNO->WriteGlobalSno('a', "Failed to load module %s: %s", adding->c_str(), ServerInstance->Modules->LastError().c_str());
		}
	}
}

ConfigTag* ServerConfig::ConfValue(const std::string &tag)
{
	ConfigTagList found = config_data.equal_range(tag);
	if (found.first == found.second)
		return EmptyTag;
	ConfigTag* rv = found.first->second;
	found.first++;
	if (found.first != found.second)
		ServerInstance->Logs->Log("CONFIG", LOG_DEFAULT, "Multiple <" + tag + "> tags found; only first will be used "
			"(first at " + rv->getTagLocation() + "; second at " + found.first->second->getTagLocation() + ")");
	return rv;
}

ConfigTagList ServerConfig::ConfTags(const std::string& tag)
{
	return config_data.equal_range(tag);
}

std::string ServerConfig::Escape(const std::string& str, bool xml)
{
	std::string escaped;
	for (std::string::const_iterator it = str.begin(); it != str.end(); ++it)
	{
		switch (*it)
		{
			case '"':
				escaped += xml ? "&quot;" : "\"";
				break;
			case '&':
				escaped += xml ? "&amp;" : "&";
				break;
			case '\\':
				escaped += xml ? "\\" : "\\\\";
				break;
			default:
				escaped += *it;
				break;
		}
	}
	return escaped;
}

void ConfigReaderThread::Run()
{
	Config->Read();
	done = true;
}

void ConfigReaderThread::Finish()
{
	ServerConfig* old = ServerInstance->Config;
	ServerInstance->Logs->Log("CONFIG", LOG_DEBUG, "Switching to new configuration...");
	ServerInstance->Config = this->Config;
	Config->Apply(old, TheUserUID);

	if (Config->valid)
	{
		/*
		 * Apply the changed configuration from the rehash.
		 *
		 * XXX: The order of these is IMPORTANT, do not reorder them without testing
		 * thoroughly!!!
		 */
		ServerInstance->Users->RehashCloneCounts();
		ServerInstance->XLines->CheckELines();
		ServerInstance->XLines->ApplyLines();
		ChanModeReference ban(NULL, "ban");
		static_cast<ListModeBase*>(*ban)->DoRehash();
		Config->ApplyDisabledCommands(Config->DisabledCommands);
		User* user = ServerInstance->FindNick(TheUserUID);

		ConfigStatus status(user);
		const ModuleManager::ModuleMap& mods = ServerInstance->Modules->GetModules();
		for (ModuleManager::ModuleMap::const_iterator i = mods.begin(); i != mods.end(); ++i)
			i->second->ReadConfig(status);

		// The description of this server may have changed - update it for WHOIS etc.
		ServerInstance->FakeClient->server->description = Config->ServerDesc;

		ServerInstance->ISupport.Build();

		ServerInstance->Logs->CloseLogs();
		ServerInstance->Logs->OpenFileLogs();

		if (Config->RawLog && !old->RawLog)
			ServerInstance->Users->ServerNoticeAll("*** Raw I/O logging is enabled on this server. All messages, passwords, and commands are being recorded.");

		Config = old;
	}
	else
	{
		// whoops, abort!
		ServerInstance->Config = old;
	}
}<|MERGE_RESOLUTION|>--- conflicted
+++ resolved
@@ -51,12 +51,9 @@
 }
 
 ServerConfig::ServerConfig()
-<<<<<<< HEAD
 	: EmptyTag(CreateEmptyTag())
 	, Limits(EmptyTag)
-=======
-	: NoSnoticeStack(false)
->>>>>>> 1548078e
+	, NoSnoticeStack(false)
 {
 	RawLog = HideBans = HideSplits = UndernetMsgPrefix = false;
 	WildcardIPv6 = InvBypassModes = true;
@@ -574,16 +571,12 @@
 	if (valid)
 		ServerInstance->WritePID(this->PID);
 
-<<<<<<< HEAD
 	ConfigTagList binds = ConfTags("bind");
 	if (binds.first == binds.second)
 		 errstr << "Possible configuration error: you have not defined any <bind> blocks." << std::endl
 			 << "You will need to do this if you want clients to be able to connect!" << std::endl;
 
-	if (old)
-=======
 	if (old && valid)
->>>>>>> 1548078e
 	{
 		// On first run, ports are bound later on
 		FailedPortList pl;
@@ -792,7 +785,7 @@
 		 * XXX: The order of these is IMPORTANT, do not reorder them without testing
 		 * thoroughly!!!
 		 */
-		ServerInstance->Users->RehashCloneCounts();
+		ServerInstance->Users.RehashCloneCounts();
 		ServerInstance->XLines->CheckELines();
 		ServerInstance->XLines->ApplyLines();
 		ChanModeReference ban(NULL, "ban");
