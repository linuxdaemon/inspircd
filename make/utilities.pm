--- conflicted
+++ resolved
@@ -30,14 +30,9 @@
 use warnings FATAL => qw(all);
 
 use Exporter 'import';
-<<<<<<< HEAD
-=======
-use POSIX;
-use File::Temp;
-use Getopt::Long;
->>>>>>> 1624ab03
 use Fcntl;
 use File::Path;
+use File::Temp;
 use Getopt::Long;
 use POSIX;
 
