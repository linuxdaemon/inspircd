%target BSD_MAKE BSDmakefile
%target GNU_MAKE GNUmakefile
#
# InspIRCd -- Internet Relay Chat Daemon
#
#   Copyright (C) 2009-2010 Daniel De Graaf <danieldg@inspircd.org>
#
# This file is part of InspIRCd.  InspIRCd is free software: you can
# redistribute it and/or modify it under the terms of the GNU General Public
# License as published by the Free Software Foundation, version 2.
#
# This program is distributed in the hope that it will be useful, but WITHOUT
# ANY WARRANTY; without even the implied warranty of MERCHANTABILITY or FITNESS
# FOR A PARTICULAR PURPOSE.  See the GNU General Public License for more
# details.
#
# You should have received a copy of the GNU General Public License
# along with this program.  If not, see <http://www.gnu.org/licenses/>.
#


#
#               InspIRCd Main Makefile
#
# This file is automagically generated by configure, from
# make/template/main.mk. Any changes made to the generated
#     files will go away whenever it is regenerated!
#
# Please do not edit unless you know what you're doing. This
# needs to work in both GNU and BSD make; it is mangled for
# them by configure.
#


CXX = @CXX@
COMPILER = @COMPILER_NAME@
SYSTEM = @SYSTEM_NAME@
BUILDPATH ?= $(PWD)/build
SOCKETENGINE = @SOCKETENGINE@
CORECXXFLAGS = -fPIC -fvisibility=hidden -fvisibility-inlines-hidden -pipe -Iinclude -Wall -Wextra -Wfatal-errors -Wno-unused-parameter -Wshadow
LDLIBS = -lstdc++
CORELDFLAGS = -rdynamic -L. $(LDFLAGS)
PICLDFLAGS = -fPIC -shared -rdynamic $(LDFLAGS)
BASE = "$(DESTDIR)@BASE_DIR@"
CONPATH = "$(DESTDIR)@CONFIG_DIR@"
MANPATH = "$(DESTDIR)@MANUAL_DIR@"
MODPATH = "$(DESTDIR)@MODULE_DIR@"
LOGPATH = "$(DESTDIR)@LOG_DIR@"
DATPATH = "$(DESTDIR)@DATA_DIR@"
BINPATH = "$(DESTDIR)@BINARY_DIR@"
INSTALL = install
INSTUID = @UID@
INSTMODE_DIR = 0750
INSTMODE_BIN = 0750
INSTMODE_LIB = 0640

@IFNEQ $(COMPILER) ICC
  CORECXXFLAGS += -Woverloaded-virtual -Wshadow
@IFNEQ $(SYSTEM) openbsd
    CORECXXFLAGS += -pedantic -Wformat=2 -Wmissing-format-attribute
@ENDIF
@ENDIF

@IFNEQ $(SYSTEM) darwin
  LDLIBS += -pthread
@ENDIF

@IFEQ $(SYSTEM) linux
  LDLIBS += -ldl -lrt
@ENDIF
@IFEQ $(SYSTEM) gnukfreebsd
  LDLIBS += -ldl -lrt
@ENDIF
@IFEQ $(SYSTEM) gnu
  LDLIBS += -ldl -lrt
@ENDIF
@IFEQ $(SYSTEM) solaris
  LDLIBS += -lsocket -lnsl -lrt -lresolv
  INSTALL = ginstall
@ENDIF
@IFEQ $(SYSTEM) darwin
  LDLIBS += -ldl
  CORELDFLAGS = -dynamic -bind_at_load -L. $(LDFLAGS)
  PICLDFLAGS = -fPIC -shared -twolevel_namespace -undefined dynamic_lookup $(LDFLAGS)
@ENDIF

@IFNDEF D
  D=0
@ENDIF

DBGOK=0
@IFEQ $(D) 0
  CORECXXFLAGS += -fno-rtti -O2
@IFEQ $(COMPILER) GCC
    CORECXXFLAGS += -g1
@ENDIF
  HEADER = std-header
  DBGOK=1
@ENDIF
@IFEQ $(D) 1
  CORECXXFLAGS += -O0 -g3 -Werror -DINSPIRCD_ENABLE_RTTI
  HEADER = debug-header
  DBGOK=1
@ENDIF
@IFEQ $(D) 2
  CORECXXFLAGS += -fno-rtti -O2 -g3
  HEADER = debug-header
  DBGOK=1
@ENDIF
FOOTER = finishmessage

@TARGET GNU_MAKE MAKEFLAGS += --no-print-directory

@TARGET GNU_MAKE SOURCEPATH = $(shell /bin/pwd)
@TARGET BSD_MAKE SOURCEPATH != /bin/pwd

@IFDEF V
  VERBOSE = -v
@ELSE
  @TARGET GNU_MAKE MAKEFLAGS += --silent
  @TARGET BSD_MAKE MAKE += -s
  VERBOSE =
@ENDIF

@IFDEF PURE_STATIC
  CORECXXFLAGS += -DPURE_STATIC
@ENDIF

# Add the users CXXFLAGS to the base ones to allow them to override
# things like -Wfatal-errors if they wish to.
CORECXXFLAGS += $(CXXFLAGS)

@DO_EXPORT CXX CORECXXFLAGS LDLIBS PICLDFLAGS VERBOSE SOCKETENGINE CORELDFLAGS
@DO_EXPORT SOURCEPATH BUILDPATH PURE_STATIC

# Default target
TARGET = all

@IFDEF M
    HEADER = mod-header
    FOOTER = mod-footer
    @TARGET BSD_MAKE TARGET = modules/${M:S/.so$//}.so
    @TARGET GNU_MAKE TARGET = modules/$(M:.so=).so
@ENDIF

@IFDEF T
    HEADER =
    FOOTER = target
    TARGET = $(T)
@ENDIF

@IFEQ $(DBGOK) 0
  HEADER = unknown-debug-level
@ENDIF

all: $(FOOTER)

target: $(HEADER)
	$(MAKEENV) perl make/calcdep.pl
	cd $(BUILDPATH); $(MAKEENV) $(MAKE) -f real.mk $(TARGET)

debug:
	@${MAKE} D=1 all

debug-header:
	@echo "*************************************"
	@echo "*    BUILDING WITH DEBUG SYMBOLS    *"
	@echo "*                                   *"
	@echo "*   This will take a *long* time.   *"
	@echo "*  Please be aware that this build  *"
	@echo "*  will consume a very large amount *"
	@echo "*  of disk space (~350MB), and may  *"
	@echo "*  run slower. Use the debug build  *"
	@echo "*  for module development or if you *"
	@echo "*    are experiencing problems.     *"
	@echo "*                                   *"
	@echo "*************************************"

mod-header:
@IFDEF PURE_STATIC
	@echo 'Cannot build single modules in pure-static build'
	@exit 1
@ENDIF
	@echo 'Building single module:'

mod-footer: target
	@echo 'To install, copy $(BUILDPATH)/$(TARGET) to $(MODPATH)'
	@echo 'Or, run "make install"'

std-header:
	@echo "*************************************"
	@echo "*       BUILDING INSPIRCD           *"
	@echo "*                                   *"
	@echo "*   This will take a *long* time.   *"
	@echo "*     Why not read our wiki at      *"
	@echo "*     http://wiki.inspircd.org      *"
	@echo "*  while you wait for make to run?  *"
	@echo "*************************************"

finishmessage: target
	@echo ""
	@echo "*************************************"
	@echo "*        BUILD COMPLETE!            *"
	@echo "*                                   *"
	@echo "*   To install InspIRCd, type:      *"
	@echo "*         make install              *"
	@echo "*************************************"

install: target
	@if [ "$(INSTUID)" = 0 -o "$(INSTUID)" = root ]; then \
		echo ""; \
		echo "Error: You must specify a non-root UID for the server"; \
		echo ""; \
		echo "If you are making a package, please specify using ./configure --uid"; \
		echo "Otherwise, rerun using 'make INSTUID=irc install', where 'irc' is the user"; \
		echo "who will be running the ircd. You will also need to modify the start script."; \
		echo ""; \
		exit 1; \
	fi
	@-$(INSTALL) -d -o $(INSTUID) -m $(INSTMODE_DIR) $(BASE)
	@-$(INSTALL) -d -o $(INSTUID) -m $(INSTMODE_DIR) $(DATPATH)
	@-$(INSTALL) -d -o $(INSTUID) -m $(INSTMODE_DIR) $(LOGPATH)
	@-$(INSTALL) -d -m $(INSTMODE_DIR) $(BINPATH)
	@-$(INSTALL) -d -m $(INSTMODE_DIR) $(CONPATH)/examples/aliases
	@-$(INSTALL) -d -m $(INSTMODE_DIR) $(CONPATH)/examples/modules
	@-$(INSTALL) -d -m $(INSTMODE_DIR) $(MANPATH)
	@-$(INSTALL) -d -m $(INSTMODE_DIR) $(MODPATH)
	[ $(BUILDPATH)/bin/ -ef $(BINPATH) ] || $(INSTALL) -m $(INSTMODE_BIN) $(BUILDPATH)/bin/inspircd $(BINPATH)
@IFNDEF PURE_STATIC
	[ $(BUILDPATH)/modules/ -ef $(MODPATH) ] || $(INSTALL) -m $(INSTMODE_LIB) $(BUILDPATH)/modules/*.so $(MODPATH)
@ENDIF
	-$(INSTALL) -m $(INSTMODE_BIN) inspircd $(BASE) 2>/dev/null
	-$(INSTALL) -m $(INSTMODE_LIB) .gdbargs $(BASE)/.gdbargs 2>/dev/null
@IFEQ $(SYSTEM) darwin
	-$(INSTALL) -m $(INSTMODE_BIN) org.inspircd.plist $(BASE) 2>/dev/null
@ENDIF
@IFEQ $(SYSTEM) linux
	-$(INSTALL) -m $(INSTMODE_LIB) inspircd.service $(BASE) 2>/dev/null
@ENDIF
	-$(INSTALL) -m $(INSTMODE_LIB) inspircd.1 $(MANPATH) 2>/dev/null
	-$(INSTALL) -m $(INSTMODE_LIB) inspircd-genssl.1 $(MANPATH) 2>/dev/null
	-$(INSTALL) -m $(INSTMODE_BIN) tools/genssl $(BINPATH)/inspircd-genssl 2>/dev/null
	-$(INSTALL) -m $(INSTMODE_LIB) docs/conf/*.example $(CONPATH)/examples
	-$(INSTALL) -m $(INSTMODE_LIB) *.pem $(CONPATH) 2>/dev/null
	-$(INSTALL) -m $(INSTMODE_LIB) docs/conf/aliases/*.example $(CONPATH)/examples/aliases
	-$(INSTALL) -m $(INSTMODE_LIB) docs/conf/modules/*.example $(CONPATH)/examples/modules
	@echo ""
	@echo "*************************************"
	@echo "*        INSTALL COMPLETE!          *"
	@echo "*************************************"
	@echo 'Paths:'
	@echo '  Base install:' $(BASE)
	@echo '  Configuration:' $(CONPATH)
	@echo '  Binaries:' $(BINPATH)
	@echo '  Modules:' $(MODPATH)
	@echo '  Data:' $(DATPATH)
	@echo 'To start the ircd, run:' $(BASE)/inspircd start
	@echo 'Remember to create your config file:' $(CONPATH)/inspircd.conf
	@echo 'Examples are available at:' $(CONPATH)/examples/

GNUmakefile BSDmakefile: make/template/main.mk src/version.sh configure @CONFIGURE_CACHE_FILE@
	./configure --update
@TARGET BSD_MAKE .MAKEFILEDEPS: BSDmakefile

clean:
	@echo Cleaning...
	-rm -f $(BUILDPATH)/bin/inspircd $(BUILDPATH)/include $(BUILDPATH)/real.mk
	-rm -rf $(BUILDPATH)/obj $(BUILDPATH)/modules
	@-rmdir $(BUILDPATH)/bin 2>/dev/null
	@-rmdir $(BUILDPATH) 2>/dev/null
	@echo Completed.

deinstall:
	-rm -f $(BINPATH)/inspircd
	-rm -rf $(CONPATH)/examples
	-rm -f $(MANPATH)/inspircd.1
	-rm -f $(MANPATH)/inspircd-genssl.1
	-rm -f $(MODPATH)/*.so
	-rm -f $(BASE)/.gdbargs
	-rm -f $(BASE)/inspircd.service
	-rm -f $(BASE)/org.inspircd.plist

configureclean:
	rm -f BSDmakefile
	rm -f GNUmakefile
	rm -f include/config.h
	rm -f inspircd
	rm -f inspircd.1
	rm -f inspircd-genssl.1
	-rm -f inspircd.service
	-rm -f org.inspircd.plist
	-rm -f @CONFIGURE_CACHE_FILE@

distclean: clean configureclean
	-rm -rf $(SOURCEPATH)/run
	find $(SOURCEPATH)/src/modules -type l | xargs rm -f

help:
	@echo 'InspIRCd Makefile'
	@echo ''
	@echo 'Use: ${MAKE} [flags] [targets]'
	@echo ''
	@echo 'Flags:'
	@echo ' V=1       Show the full command being executed instead of "BUILD: dns.cpp"'
	@echo ' D=1       Enable debug build, for module development or crash tracing'
	@echo ' D=2       Enable debug build with optimizations, for detailed backtraces'
	@echo ' DESTDIR=  Specify a destination root directory (for tarball creation)'
	@echo ' -j <N>    Run a parallel build using N jobs'
	@echo ''
	@echo 'Targets:'
	@echo ' all       Complete build of InspIRCd, without installing (default)'
	@echo ' install   Build and install InspIRCd to the directory chosen in ./configure'
	@echo '           Currently installs to ${BASE}'
	@echo ' debug     Compile a debug build. Equivalent to "make D=1 all"'
	@echo ''
	@echo ' M=m_foo   Builds a single module (cmd_foo also works here)'
	@echo ' T=target  Builds a user-specified target, such as "inspircd" or "modules"'
	@echo '           Other targets are specified by their path in the build directory'
	@echo '           Multiple targets may be separated by a space'
	@echo ''
	@echo ' clean     Cleans object files produced by the compile'
	@echo ' distclean Cleans all generated files (build, configure, run, etc)'
	@echo ' deinstall Removes the files created by "make install"'
	@echo

<<<<<<< HEAD
.PHONY: all target debug debug-header mod-header mod-footer std-header finishmessage install clean deinstall configureclean help
=======
.NOTPARALLEL:

.PHONY: all target debug debug-header mod-header mod-footer std-header finishmessage install clean deinstall squeakyclean configureclean help
>>>>>>> 1624ab03
<|MERGE_RESOLUTION|>--- conflicted
+++ resolved
@@ -323,10 +323,6 @@
 	@echo ' deinstall Removes the files created by "make install"'
 	@echo
 
-<<<<<<< HEAD
-.PHONY: all target debug debug-header mod-header mod-footer std-header finishmessage install clean deinstall configureclean help
-=======
 .NOTPARALLEL:
 
-.PHONY: all target debug debug-header mod-header mod-footer std-header finishmessage install clean deinstall squeakyclean configureclean help
->>>>>>> 1624ab03
+.PHONY: all target debug debug-header mod-header mod-footer std-header finishmessage install clean deinstall configureclean help